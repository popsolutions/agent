--- conflicted
+++ resolved
@@ -1,15 +1,12 @@
 package config
 
 import (
-<<<<<<< HEAD
-	"code.google.com/p/gcfg"
-	"github.com/subutai-io/Subutai/agent/log"
-=======
->>>>>>> 2bfd5284
 	"io/ioutil"
 	"net"
 	"os"
 	"time"
+
+	"github.com/subutai-io/Subutai/agent/log"
 
 	"code.google.com/p/gcfg"
 )
@@ -84,11 +81,7 @@
 	restToken = /rest/v1/identity/gettoken
 	restPublicKey = /rest/v1/registration/public-key
 	restVerify = /rest/v1/registration/verify/container-token
-<<<<<<< HEAD
-    kurjun = http://subutai.ddns.net:8081/rest/kurjun/templates
-=======
 	kurjun = http://10.10.10.1:8551/rest/kurjun/templates
->>>>>>> 2bfd5284
 
 	[broker]
 	port = 8883
