// All kind of operations related to Subutai PKI are gathered in gpg package
package gpg

import (
	"bufio"
	"bytes"
	"io/ioutil"
	"os"
	"os/exec"
	"path/filepath"
	"strings"
	exec2 "github.com/subutai-io/agent/lib/exec"

	"github.com/subutai-io/agent/agent/utils"
	"github.com/subutai-io/agent/config"
	"github.com/subutai-io/agent/lib/container"
	"github.com/subutai-io/agent/log"
	"time"
	"path"
	"fmt"
)

var (
	GPG = "gpg1"
)

func init(){
	// move .gnupg dir to app home
	err := os.Setenv("GNUPGHOME", config.Agent.GpgHome)
	log.Check(log.DebugLevel, "Setting GNUPGHOME environment variable", err)
}

func DetermineGPGVersion() {
	out, err := exec2.Execute("gpg1", "--version")
	if err != nil {
		out, err = exec2.Execute("gpg", "--version")

		if err != nil {
			log.Fatal("GPG not found " + out)
		} else {
			lines := strings.Split(out, "\n")
			if len(lines) > 0 && strings.HasPrefix(lines[0], "gpg (GnuPG) ") {
				version := strings.TrimSpace(strings.TrimPrefix(lines[0], "gpg (GnuPG)"))
				if strings.HasPrefix(version, "1.4") {
					GPG = "gpg"
				} else {
					log.Fatal("GPG version " + version + " is not compatible with subutai")
				}
			} else {
				log.Fatal("Failed to determine GPG version " + out)
			}
		}
	} else {
		lines := strings.Split(out, "\n")
		if len(lines) > 0 && strings.HasPrefix(lines[0], "gpg (GnuPG) ") {
			version := strings.TrimSpace(strings.TrimPrefix(lines[0], "gpg (GnuPG)"))
			if strings.HasPrefix(version, "1.4") {
				GPG = "gpg1"
			} else {
				log.Fatal("GPG version " + version + " is not compatible with subutai")
			}
		} else {
			log.Fatal("Failed to determine GPG version " + out)
		}
	}
}

//ImportPk imports Public Key "gpg2 --import pubkey.key".
func ImportPk(k []byte) string {
	tmpfile, err := ioutil.TempFile("", "subutai-epub")
	if !log.Check(log.WarnLevel, "Creating Public key file", err) {

		_, err = tmpfile.Write(k)
		log.Check(log.WarnLevel, "Writing Management server Public key to "+tmpfile.Name(), err)
		log.Check(log.WarnLevel, "Closing "+tmpfile.Name(), tmpfile.Close())

		out, err := exec.Command(GPG, "--import", tmpfile.Name()).CombinedOutput()
		log.Check(log.WarnLevel, "Importing MH Public key from "+tmpfile.Name(), err)
		log.Check(log.WarnLevel, "Removing temp file", os.Remove(tmpfile.Name()))
		return string(out)
	}
	return err.Error()
}

// GetContainerPk returns GPG Public Key for container.
func GetContainerPk(name string) string {
	lxcPath := path.Join(config.Agent.LxcPrefix, name, "public.pub")
	stdout, err := exec.Command("/bin/bash", "-c", GPG+" --no-default-keyring --keyring "+lxcPath+" --export -a "+name+"@subutai.io").Output()
	log.Check(log.WarnLevel, "Getting Container public key", err)
	return string(stdout)
}

// GetPk returns GPG Public Key from the Resource Host.
func GetPk(name string) string {
	stdout, err := exec.Command(GPG, "--export", "-a", name).Output()
	log.Check(log.WarnLevel, "Getting public key", err)
	if len(stdout) == 0 {
		log.Warn("GPG key for RH not found. Creating new.")
		GenerateKey(name)
	}
	return string(stdout)
}

// DecryptWrapper decrypts GPG message.
func DecryptWrapper(args ...string) string {
	gpg := GPG + " --passphrase " + config.Agent.GpgPassword + " --no-tty"
	if len(args) == 3 {
		gpg = gpg + " --no-default-keyring --keyring " + args[2] + " --secret-keyring " + args[1]
	}
	command := exec.Command("/bin/bash", "-c", gpg)
	stdin, err := command.StdinPipe()
	if err == nil {
		_, err = stdin.Write([]byte(args[0]))
		log.Check(log.DebugLevel, "Writing to stdin of gpg", err)
		log.Check(log.DebugLevel, "Closing stdin of gpg", stdin.Close())
	}

	output, err := command.Output()
	log.Check(log.WarnLevel, "Executing command "+gpg, err)

	return string(output)
}

// EncryptWrapper encrypts GPG message.
func EncryptWrapper(user, recipient string, message []byte, args ...string) ([]byte, error) {
	gpg := GPG + " --batch --passphrase " + config.Agent.GpgPassword + " --trust-model always --armor -u " + user + " -r " + recipient + " --sign --encrypt --no-tty"
	if len(args) >= 2 {
		gpg = gpg + " --no-default-keyring --keyring " + args[0] + " --secret-keyring " + args[1]
	}
	command := exec.Command("/bin/bash", "-c", gpg)
	stdin, err := command.StdinPipe()
	if err == nil {
		_, err = stdin.Write(message)
		log.Check(log.DebugLevel, "Writing to stdin of gpg", err)
		log.Check(log.DebugLevel, "Closing stdin of gpg", stdin.Close())
	}
	return command.Output()
}

// GenerateKey generates GPG-key for Subutai Agent.
// This key used for encrypting messages for Subutai Agent.
func GenerateKey(name string) {
	thePath := path.Join(config.Agent.LxcPrefix, name)
	email := name + "@subutai.io"
	pass := config.Agent.GpgPassword
	if !container.LxcInstanceExists(name) {
		err := os.MkdirAll("/root/.gnupg/", 0700)
		log.Check(log.DebugLevel, "Creating /root/.gnupg/", err)
		thePath = "/root/.gnupg"
		email = name
		pass = config.Agent.GpgPassword
	}
	conf, err := os.Create(thePath + "/defaults")
	if log.Check(log.FatalLevel, "Writing default key ident", err) {
		return
	}
	_, err = conf.WriteString("%echo Generating default keys\n" +
		"Key-Type: RSA\n" +
		"Key-Length: 2048\n" +
		"Name-Real: " + name + "\n" +
		"Name-Comment: " + name + " GPG key\n" +
		"Name-Email: " + email + "\n" +
		"Expire-Date: 0\n" +
		"Passphrase: " + pass + "\n" +
		"%pubring " + thePath + "/public.pub\n" +
		"%secring " + thePath + "/secret.sec\n" +
		"%commit\n" +
		"%echo Done\n")
	log.Check(log.DebugLevel, "Writing defaults for gpg", err)
	log.Check(log.DebugLevel, "Closing defaults for gpg", conf.Close())

	if _, err := os.Stat(thePath + "/secret.sec"); os.IsNotExist(err) {
		log.Check(log.DebugLevel, "Generating key", exec.Command(GPG, "--batch", "--gen-key", thePath+"/defaults").Run())
	}
	if !container.LxcInstanceExists(name) {
		out, err := exec.Command(GPG, "--allow-secret-key-import", "--import", "/root/.gnupg/secret.sec").CombinedOutput()
		if log.Check(log.DebugLevel, "Importing secret key "+string(out), err) {
			list, _ := filepath.Glob(filepath.Join(config.Agent.DataPrefix+".gnupg", "*.lock"))
			for _, f := range list {
				os.Remove(f)
			}
		}
		out, err = exec.Command(GPG, "--import", "/root/.gnupg/public.pub").CombinedOutput()
		if log.Check(log.DebugLevel, "Importing public key "+string(out), err) {
			list, _ := filepath.Glob(filepath.Join(config.Agent.DataPrefix+".gnupg", "*.lock"))
			for _, f := range list {
				os.Remove(f)
			}
		}
	}
}

// GetFingerprint returns fingerprint of the Subutai container.
func GetFingerprint(email string) string {
	var out []byte
	var err error
	if email == config.Agent.GpgUser {
		out, err = exec.Command(GPG, "--fingerprint", email).Output()
		log.Check(log.DebugLevel, "Getting fingerprint by "+email, err)
	} else {
		out, err = exec.Command(GPG, "--fingerprint", "--keyring", path.Join(config.Agent.LxcPrefix, email, "public.pub"), email).Output()

		log.Check(log.DebugLevel, "Getting fingerprint by "+email, err)
	}
	scanner := bufio.NewScanner(bytes.NewReader(out))
	for scanner.Scan() {
		if strings.Contains(scanner.Text(), "fingerprint") {
			fp := strings.Split(scanner.Text(), "=")
			if len(fp) > 1 {
				return strings.Replace(fp[1], " ", "", -1)
			}
		}
	}
	return ""
}

//TODO use single method
func getMngKey(c string) {
<<<<<<< HEAD
=======
	client := utils.GetClient(config.Management.AllowInsecure, 30)
	resp, err := client.Get("https://" + path.Join(config.ManagementIP) + ":" + config.Management.Port + config.Management.RestPublicKey)
	log.Check(log.FatalLevel, "Getting Management public key", err)
>>>>>>> 901895f5

	consolePublicKey := utils.GetConsolePubKey()

	if consolePublicKey == nil {
		log.Fatal("Failed to get Console public key")
	}

	err := ioutil.WriteFile(path.Join(config.Agent.LxcPrefix, c, "mgn.key"), consolePublicKey, 0644)
	log.Check(log.FatalLevel, "Saving Console public key", err)
}

func parseKeyID(s string) string {
	var id string

	line := strings.Split(s, "\n")
	if len(line) > 2 {
		cell := strings.Split(line[1], " ")
		if len(cell) > 3 {
			key := strings.Split(cell[3], "/")
			if len(key) > 1 {
				id = key[1]
			}
		}
	}
	if len(id) == 0 {
		log.Fatal("Key id parsing error")
	}
	return id
}

func writeData(c, t, n, m string) {
	log.Check(log.DebugLevel, "Removing "+path.Join(config.Agent.LxcPrefix, c, "stdin.txt.asc"), os.Remove(path.Join(config.Agent.LxcPrefix, c, "stdin.txt.asc")))
	log.Check(log.DebugLevel, "Removing "+path.Join(config.Agent.LxcPrefix, c, "stdin.txt"), os.Remove(path.Join(config.Agent.LxcPrefix, c, "stdin.txt")))

	token := []byte(t + "\n" + GetFingerprint(c) + "\n" + n + m)
	err := ioutil.WriteFile(path.Join(config.Agent.LxcPrefix, c, "stdin.txt"), token, 0644)
	log.Check(log.FatalLevel, "Writing Management public key", err)
}

func sendData(c string) {
	asc, err := os.Open(path.Join(config.Agent.LxcPrefix, c, "stdin.txt.asc"))
	log.Check(log.FatalLevel, "Reading encrypted stdin.txt.asc", err)
	defer asc.Close()

	client := utils.TLSConfig()
	client.Timeout = time.Second * 30
	resp, err := client.Post("https://"+path.Join(config.ManagementIP)+":8444/rest/v1/registration/verify/container-token", "text/plain", asc)
	log.Check(log.DebugLevel, "Removing "+path.Join(config.Agent.LxcPrefix, c, "stdin.txt.asc"), os.Remove(path.Join(config.Agent.LxcPrefix, c, "stdin.txt.asc")))
	log.Check(log.DebugLevel, "Removing "+path.Join(config.Agent.LxcPrefix, c, "stdin.txt"), os.Remove(path.Join(config.Agent.LxcPrefix, c, "stdin.txt")))
	log.Check(log.FatalLevel, "Sending registration request to management", err)
	defer utils.Close(resp)
	if resp.StatusCode != 200 && resp.StatusCode != 202 {
		log.Error("Failed to exchange GPG Public Keys. StatusCode: " + resp.Status)
	}

}

// ExchageAndEncrypt installing the Management server GPG public key to the container keyring.
// Sending container's GPG public key to the Management server. It require encrypting and singing message
// received from the Management server.
func ExchageAndEncrypt(c, t string) {
	var impout, expout, imperr, experr bytes.Buffer

	getMngKey(c)

	impkey := exec.Command(GPG, "-v", "--no-default-keyring", "--keyring", path.Join(config.Agent.LxcPrefix, c, "public.pub"), "--import", path.Join(config.Agent.LxcPrefix, c, "mgn.key"))
	impkey.Stdout = &impout
	impkey.Stderr = &imperr
	err := impkey.Run()
	log.Check(log.FatalLevel, "Importing Management public key to keyring", err)

	id := parseKeyID(imperr.String())
	expkey := exec.Command(GPG, "--no-default-keyring", "--keyring", path.Join(config.Agent.LxcPrefix, c, "public.pub"), "--export", "--armor", c+"@subutai.io")
	expkey.Stdout = &expout
	expkey.Stderr = &experr
	err = expkey.Run()
	log.Check(log.FatalLevel, "Exporting armored key", err)

	writeData(c, t, expout.String(), experr.String())

	err = exec.Command(GPG, "--no-default-keyring", "--keyring", path.Join(config.Agent.LxcPrefix, c, "public.pub"), "--trust-model", "always", "--armor", "-r", id, "--encrypt", path.Join(config.Agent.LxcPrefix, c, "stdin.txt")).Run()
	log.Check(log.FatalLevel, "Encrypting stdin.txt", err)

	sendData(c)
}

// ValidatePem checks if OpenSSL x509 certificate valid.
// 1. Validates public part
// 2. Validates private part
// 3. Checks if public part matches private part
func ValidatePem(pathToCert string) bool {

	publicKeyFromCert, err := exec2.ExecuteWithBash(fmt.Sprintf("openssl x509 -pubkey -noout -in %s", pathToCert))
	if log.Check(log.DebugLevel, "Validating OpenSSL x509 certificate", err) {
		return false
	}

	publicKeyFromPrivateKey, err := exec2.ExecuteWithBash(fmt.Sprintf("openssl pkey -pubout -in %s", pathToCert))
	if log.Check(log.DebugLevel, "Validating private key", err) {
		return false
	}

	if strings.TrimSpace(publicKeyFromCert) != strings.TrimSpace(publicKeyFromPrivateKey) {
		log.Debug("Certificate does not match private key")

		return false
	}

	return true
}

// ParsePem return parsed OpenSSL x509 certificate.
func ParsePem(cert string) (crt, key []byte) {
	var err error
	if key, err = exec.Command("openssl", "pkey", "-in", cert).Output(); err == nil {
		f, err := ioutil.ReadFile(cert)
		if !log.Check(log.DebugLevel, "Cannot read file "+cert, err) {
			crt = bytes.Replace(f, key, []byte(""), -1)
		}
	}
	return crt, key
}

func ExtractKeyID(k []byte) string {
	command := exec.Command(GPG)
	stdin, err := command.StdinPipe()
	if err != nil {
		return ""
	}

	_, err = stdin.Write(k)
	log.Check(log.DebugLevel, "Writing to stdin pipe", err)
	log.Check(log.DebugLevel, "Closing stdin pipe", stdin.Close())
	out, err := command.Output()
	log.Check(log.WarnLevel, "Extracting ID from Key", err)

	if line := strings.Fields(string(out)); len(line) > 1 {
		if key := strings.Split(line[1], "/"); len(key) > 1 {
			return key[1]
		}
	}
	return ""
}<|MERGE_RESOLUTION|>--- conflicted
+++ resolved
@@ -216,12 +216,6 @@
 
 //TODO use single method
 func getMngKey(c string) {
-<<<<<<< HEAD
-=======
-	client := utils.GetClient(config.Management.AllowInsecure, 30)
-	resp, err := client.Get("https://" + path.Join(config.ManagementIP) + ":" + config.Management.Port + config.Management.RestPublicKey)
-	log.Check(log.FatalLevel, "Getting Management public key", err)
->>>>>>> 901895f5
 
 	consolePublicKey := utils.GetConsolePubKey()
 
