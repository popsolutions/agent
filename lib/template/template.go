--- conflicted
+++ resolved
@@ -2,24 +2,15 @@
 
 import (
 	"crypto/tls"
-<<<<<<< HEAD
-	"github.com/jhoonb/archivex"
+	"io"
+	"net/http"
+	"os"
+
 	"github.com/subutai-io/Subutai/agent/config"
 	"github.com/subutai-io/Subutai/agent/lib/fs"
 	"github.com/subutai-io/Subutai/agent/log"
-	"io"
-	"net/http"
-	"os"
-=======
-	"io"
-	"net/http"
-	"os"
-	"subutai/config"
-	"subutai/lib/fs"
-	"subutai/log"
 
 	"github.com/jhoonb/archivex"
->>>>>>> 2bfd5284
 )
 
 func IsRegistered(templateName string) bool {
