--- conflicted
+++ resolved
@@ -1,22 +1,14 @@
 package main
 
 import (
-<<<<<<< HEAD
-	"github.com/codegangsta/cli"
+	"os"
+
 	"github.com/subutai-io/Subutai/agent/agent"
 	"github.com/subutai-io/Subutai/agent/cli"
 	"github.com/subutai-io/Subutai/agent/config"
 	"github.com/subutai-io/Subutai/agent/log"
-	"os"
-=======
-	"os"
-	"subutai/agent"
-	"subutai/cli"
-	"subutai/config"
-	"subutai/log"
 
 	"github.com/codegangsta/cli"
->>>>>>> 2bfd5284
 )
 
 func init() {
