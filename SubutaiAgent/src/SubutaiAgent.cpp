--- conflicted
+++ resolved
@@ -249,14 +249,7 @@
             environment.getAgentEnvironmentIdValue(),environment.getAgentIpValue());
     logMain.writeLog(7, logMain.setLogData("<SubutaiAgent>", "Registration Message:", sendout));
     connection->sendMessage(sendout);
-<<<<<<< HEAD
-
-
     logMain.writeLog(7, logMain.setLogData("<SubutaiAgent>","Shared Memory MessageQueue is initializing.."));
-
-=======
-    logMain.writeLog(7, logMain.setLogData("<SubutaiAgent>", "Shared Memory MessageQueue is initializing.."));
->>>>>>> 7f663a9b
     message_queue messageQueue
         (open_or_create,        //only create
          "message_queue",       //name
