/**
 *    Licensed under the Apache License, Version 2.0 (the "License");
 *    you may not use this file except in compliance with the License.
 *    You may obtain a copy of the License at
 *
 *    http://www.apache.org/licenses/LICENSE-2.0
 *
 *    Unless required by applicable law or agreed to in writing, software
 *    distributed under the License is distributed on an "AS IS" BASIS,
 *    WITHOUT WARRANTIES OR CONDITIONS OF ANY KIND, either express or implied.
 *    See the License for the specific language governing permissions and
 *    limitations under the License.
 *
 *    @copyright 2014 Safehaus.org
 */
/**
 *  @brief     SubutaiAgent.cpp
 *  @class     SubutaiAgent.cpp
 *  @details   This is SubutaiAgent Software main process.
 *  		   It's main responsibility is that send and receive messages from MQTT broker.
 *  		   It also creates a new process using KAThread Class when the new Execute Request comes.
 *  @author    Emin INAL
 *  @author    Bilal BAL
 *  @version   1.1.0
 *  @date      Sep 13, 2014
 */
/** \mainpage  Welcome to Project Subutai Agent
 *	\section   Subutai Agent
 * 			   The Subutai Agent is a simple daemon designed to connect securely to an MQTT server to
 * 			   reliably receive and send messages on queues and topics.
 * 	 	 	   It's purpose is to perform a very simple reduced set of instructions to
 * 	 	 	   manage any system administration task.
 * 	 	 	   The agent may run on physical servers, virtual machines or inside Linux Containers.
 */

#include "SubutaiCommand.h"
#include "SubutaiResponse.h"
#include "SubutaiUserID.h"
#include "SubutaiResponsePack.h"
#include "SubutaiThread.h"
#include "SubutaiConnection.h"
#include "SubutaiLogger.h"
#include "SubutaiWatch.h"
#include "SubutaiEnvironment.h"
#include "SubutaiContainerManager.h"
#include "SubutaiTimer.h"
#include <stdio.h>
#include <pthread.h>
#include <string.h>
#include <unistd.h>
#include <iostream>

using namespace std;
/**
 *  \details   This method designed for Typically conversion from integer to string.
 */
string toString(int intcont)
{		//integer to string conversion
    ostringstream dummy;
    dummy << intcont;
    return dummy.str();
}

/**
 *  \details   threadSend function sends string messages in the Shared Memory buffer to MQTT Broker.
 *  	       This is a thread with working concurrently with main thread.
 *  	       It is main purpose that checking the Shared Memory Buffer in Blocking mode and sending them to Broker
 */
void threadSend(message_queue *mq,SubutaiConnection *connection,SubutaiLogger* logMain)
{
    try
    {
        string str;
        unsigned int priority;
        size_t recvd_size;
        while(true)
        {
            str.resize(2500);
            mq->receive(&str[0], str.size(), recvd_size, priority);
            logMain->writeLog(7, logMain->setLogData("<SubutaiAgent>::<threadsend>",
                        "New message comes to messagequeue to be sent:", str));
            connection->sendMessage(str.c_str());
            str.clear();
        }
        message_queue::remove("message_queue");
    }
    catch(interprocess_exception &ex)
    {
        message_queue::remove("message_queue");
        std::cout << ex.what() << std::endl;
        logMain->writeLog(3, logMain->setLogData("<SubutaiAgent>::<threadsend>", "New exception Handled:", ex.what()));
    }
}

/**
 *  \details   This method checks the Default HeartBeat execution timeout value.
 *  		   if execution timeout is occured it returns true. Otherwise it returns false.
 */
/*
   bool checkExecutionTimeout(unsigned int* startsec, bool* overflag, unsigned int* exectimeout, unsigned int* count)
   {
   if (*exectimeout != 0)
   {
   boost::posix_time::ptime current = boost::posix_time::second_clock::local_time();
   unsigned int currentsec  =  current.time_of_day().seconds();

   if ((currentsec > *startsec) && *overflag==false)
   {
   if (currentsec != 59)
   {
 *count = *count + (currentsec - *startsec);
 *startsec = currentsec;
 }
 else
 {
 *count = *count + (currentsec - *startsec);
 *overflag = true;
 *startsec = 1;
 }
 }
 if (currentsec == 59)
 {
 *overflag = true;
 *startsec = 1;
 }
 else
 {
 *overflag = false;
 }
 if (*count >= *exectimeout)     //timeout
 {
 return true;	        //timeout occured now
 }
 else
 {
 return false;               //no timeout occured
 }
 }
 return false;	                //no timeout occured
 }


 static void * updateContainerInfo(void * arg )
 {
 pthread_detach( pthread_self() ) ;

 SubutaiContainerManager* container_manager = (SubutaiContainerManager*) arg;
 while( true )
 {
// do background task, i.e.:
cout << "updating container" << endl;
container_manager->updateContainerLists();
usleep(40000000) ;
}
}

int updateContainerInfosPeriodically( SubutaiContainerManager* container_manager)
{
pthread_t thread ;
pthread_attr_t attr ;

pthread_attr_init( & attr ) ;
pthread_create( & thread, & attr, updateContainerInfo, container_manager ) ;

}
*/


/**
 *  \details   This function is the main thread of SubutaiAgent.
 *  		   It sends and receives messages from MQTT broker.
 *  		   It is also responsible from creation new process.
 */
int main(int argc,char *argv[],char *envp[])
{
    string serverAddress        = "SERVICE_TOPIC";              // Default SERVICE TOPIC
    string broadcastAddress     = "BROADCAST_TOPIC";	        // Default BROADCAST TOPIC
    string clientAddress;
    SubutaiThread thread;
    SubutaiLogger logMain;
    SubutaiCommand command;
    SubutaiResponsePack response;
    SubutaiEnvironment environment(&logMain);
    string input = "";
    string sendout;

    if (!thread.getUserID().checkRootUser()) {
        //user is not root SubutaiAgent Will be closed
        cout << "Main Process User is not root.. Subutai Agent is going to be closed.." << endl;
        close(STDIN_FILENO);
        close(STDOUT_FILENO);
        close(STDERR_FILENO);
        return 100;
    }

    if (!logMain.openLogFileWithName("subutai-agent.log")) {
        cout << "/var/log/subutai-agent/ folder does not exist.. Subutai Agent is going to be closed.."<<endl;
        FILE* dumplog = fopen("/etc/subutai-agent_dump.log","a+");
        string log = "<DEBUG> /var/log/subutai-agent/ folder does not exist.. "
            "Subutai Agent is going to be closed.. \n";
        fputs(log.c_str(), dumplog);
        fflush(dumplog);
        close(STDIN_FILENO);
        close(STDOUT_FILENO);
        close(STDERR_FILENO);
        return 200;
    }

    logMain.setLogLevel(7);
    logMain.writeLog(6, logMain.setLogData("<SubutaiAgent>", "Subutai Agent is starting.."));
    logMain.writeLog(6, logMain.setLogData("<SubutaiAgent>", "Agent.xml is reading.."));

    /*
     * Getting Environment Settings..
     */

    environment.getAgentSettings();
    environment.getAgentUuid();
    environment.getAgentMacAddress();
    environment.getAgentIpAddress();
    environment.getAgentHostname();
    environment.getAgentEnvironmentId();
    clientAddress = environment.getAgentUuidValue();

    /*
     * Starting Container Manager
     */
    SubutaiContainerManager cman("/var/lib/lxc", &logMain);

    /*
     * Opening MQTT Connection
     */
    class SubutaiConnection *connection;
    int rc;
    mosqpp::lib_init();
    connection = new SubutaiConnection(
            clientAddress.c_str(),
            clientAddress.c_str(),
            serverAddress.c_str(),
            broadcastAddress.c_str(),
            environment.getAgentConnectionUrlValue().c_str(),
            atoi(environment.getAgentConnectionPortValue().c_str()));

    logMain.writeLog(6, logMain.setLogData("<SubutaiAgent>", "Trying to open Connection with MQTT Broker: ",
                environment.getAgentConnectionUrlValue(), " Port: ", environment.getAgentConnectionPortValue()));

    int reconnectDelay = atoi(environment.getAgentConnectionOptionsValue().c_str()) - 4;

    if (reconnectDelay <= 0) {
        logMain.writeLog(3, logMain.setLogData("<SubutaiAgent>", "Reconnect Delay cannot be under 0 !!",
                    " Using default timeout(10).", toString(reconnectDelay)));
        reconnectDelay = 10;
    }

    while (true) {
        if (!connection->openSession()) {
            sleep(reconnectDelay);
            logMain.writeLog(6, logMain.setLogData("<SubutaiAgent>", "Trying connect to MQTT Broker..:", 
                        environment.getAgentConnectionUrlValue()));
            if (connection->reConnect()) {
                break;
            }
        } else {
            break;
        }
    }

    logMain.writeLog(6, logMain.setLogData("<SubutaiAgent>", "Connection Successfully opened with MQTT Broker: ",
                environment.getAgentConnectionUrlValue()));
    logMain.writeLog(6, logMain.setLogData("<SubutaiAgent>", "Registration Message is sending to MQTT Broker.."));

    /*
     * sending registration message : For the new subutai agent arch. heartbeat will be used for registration.
     */
<<<<<<< HEAD
=======
/*
    sendout = response.createRegistrationMessage(
            environment.getAgentUuidValue(), environment.getAgentMacAddressValue(),
            environment.getAgentHostnameValue(),environment.getAgentParentHostnameValue(),
            environment.getAgentEnvironmentIdValue(),environment.getAgentIpValue());
    logMain.writeLog(7, logMain.setLogData("<SubutaiAgent>", "Registration Message:", sendout));
    connection->sendMessage(sendout);

    cman.registerAllContainers(connection);
*/
>>>>>>> 6eba3518

    logMain.writeLog(7, logMain.setLogData("<SubutaiAgent>","Shared Memory MessageQueue is initializing.."));
    message_queue messageQueue
        (open_or_create,        //only create
         "message_queue",       //name
         100,                   //max message number
         2500                   //max message size
        );

    logMain.writeLog(7, logMain.setLogData("<SubutaiAgent>", "Sending Thread is starting.."));
    boost::thread thread1(threadSend, &messageQueue, connection, &logMain);
    /* Change the file mode mask */
    umask(0);

<<<<<<< HEAD
=======
    /*
     * initializing timer settings
     *//*
          boost::posix_time::ptime start =            boost::posix_time::second_clock::local_time();
          boost::posix_time::ptime startQueue =       boost::posix_time::second_clock::local_time();

          unsigned int exectimeout =                  175;    //180 seconds for HeartBeat Default Timeout
          unsigned int queuetimeout =                 30;     //30 seconds for In Queue Default Timeout
          unsigned int startsec  =                    start.time_of_day().seconds();
          unsigned int startsecQueue  =               start.time_of_day().seconds();
          bool overflag =                             false;
          bool overflagQueue =                        false;
          unsigned int count =                        1;
          unsigned int countQueue =                   1;
          */
>>>>>>> 6eba3518
    list<int> pidList;
    int ncores =                                -1;
    ncores =                                    sysconf(_SC_NPROCESSORS_CONF);
    int currentProcess =                        0;
    string str, str2; 
    logMain.writeLog(7, logMain.setLogData("<SubutaiAgent>", "Number of cpu core:", toString(ncores)));
    logMain.writeLog(6, logMain.setLogData("<SubutaiAgent>", "Client Address:", clientAddress));

    /*
     * initializing inotify handler
     */
    SubutaiWatch Watcher(connection, &response, &logMain);
    Watcher.initialize(20000);
    logMain.writeLog(6, logMain.setLogData("<SubutaiAgent>", "The Watcher is initializing.."));

    /*
     * initializing timer for periodical operations
     */
    SubutaiTimer timer(logMain, &environment, &cman, connection);
    logMain.writeLog(6, logMain.setLogData("<SubutaiAgent>", "Timer is initializing.."));

    // Send initial heartbeat for registration of resource host and container nodes attached to this host.
    timer.sendHeartBeat();
    while(true)
    {
        try
        {
            //In 30 second periods send heartbeat and in_queue responses.
            if (currentProcess < ncores) {
                timer.checkHeartBeatTimer(command);
                timer.checkCommandQueueInfoTimer(command);
                command.clear();
            }
            for (list<int>::iterator iter = pidList.begin(); iter != pidList.end();iter++) {
                if (pidList.begin() != pidList.end()) {
                    int status;
                    pid_t result = waitpid(*iter, &status,WNOHANG);
                    if (result != 0) {
                        iter = pidList.erase(iter);
                        currentProcess--;       string resp = response.createInQueueMessage(environment.getAgentUuidValue(), command.getCommandId());

                    }
                }
            }

            Watcher.checkNotification(); //checking the watch event status

            rc = connection->loop(1); // checking the status of the new message
            if (rc) {
                logMain.writeLog(7, logMain.setLogData("<SubutaiAgent>","RC:",toString(rc)));
                connection->reconnect();
            }
            if (connection->checkMessageStatus()) { //checking new message arrived ? 
                logMain.writeLog(7, logMain.setLogData("<SubutaiAgent>","total running process:",toString(currentProcess)));
                connection->resetMessageStatus(); //reseting message status
                input = connection->getMessage(); //fetching message..
                logMain.writeLog(7, logMain.setLogData("<SubutaiAgent>","Fetched Message:",input));

                if (command.deserialize(input))	{  //deserialize the message
                    logMain.writeLog(6, logMain.setLogData("<SubutaiAgent>","New Message is received"));
                    logMain.writeLog(7, logMain.setLogData("<SubutaiAgent>","New Message:", input));
                    logMain.writeLog(7, logMain.setLogData("<SubutaiAgent>","Request type:", command.getType()));
                    logMain.writeLog(7, logMain.setLogData("<SubutaiAgent>","Request ID:", command.getUuid()));
                    logMain.writeLog(7, logMain.setLogData("<SubutaiAgent>","Request CommandID:", command.getCommandId()));
                    logMain.writeLog(7, logMain.setLogData("<SubutaiAgent>","Request RequestSequenceNumber:",
                                toString(command.getRequestSequenceNumber())));
                    logMain.writeLog(7, logMain.setLogData("<SubutaiAgent>","Request workingDirectory:", command.getWorkingDirectory()));
                    logMain.writeLog(7, logMain.setLogData("<SubutaiAgent>","Request StdOut:", command.getStandardOutput()));
                    logMain.writeLog(7, logMain.setLogData("<SubutaiAgent>","Request StdErr:", command.getStandardError()));
                    logMain.writeLog(7, logMain.setLogData("<SubutaiAgent>","Request Command:", command.getCommand()));
                    logMain.writeLog(7, logMain.setLogData("<SubutaiAgent>","Request runAs:", command.getRunAs()));
                    logMain.writeLog(7, logMain.setLogData("<SubutaiAgent>","Request timeout:", toString(command.getTimeout())));
                    // Check if this uuid belongs this FAI or one of child containers
                    bool isLocal = true;
                    SubutaiContainer* target_container = cman.findContainerById(command.getUuid());

                    if (target_container) {
                        logMain.writeLog(3, logMain.setLogData("<SubutaiAgent>", "Container received a command to execute"));
                        isLocal = false;
<<<<<<< HEAD
                    }    
                    if (command.getWatchArguments().size()!=0)
                    {
                        for (unsigned int i = 0; i < command.getWatchArguments().size(); i++)
                            logMain.writeLog(7, logMain.setLogData("<SubutaiAgent>", "Command WatchArgs:", command.getWatchArguments()[i]));
                    }

=======
                    } else {
                        logMain.writeLog(3, logMain.setLogData("<SubutaiAgent>", "FAI received command to execute"));
                    } 
                    if (command.getWatchArguments().size() != 0 ) {
                        for (unsigned int i = 0; i < command.getWatchArguments().size(); i++) {
                            logMain.writeLog(7, logMain.setLogData("<SubutaiAgent>", "Request WatchArgs:", command.getWatchArguments()[i]));
                        }
                    }
>>>>>>> 6eba3518
                    if (command.getType() == "EXECUTE_REQUEST")	//execution request will be executed in other process.
                    {
                        logMain.writeLog(7, logMain.setLogData("<SubutaiAgent>","Received Message to internal currentProcess!"));
                            fstream file;	//opening commandQueue.txt
                            file.open("/etc/subutai-agent/commandQueue.txt",fstream::in | fstream::out | fstream::app);
                            file << input;
                            file.close();
                    } else if (command.getType()=="PS_REQUEST") {
                        logMain.writeLog(7, logMain.setLogData("<SubutaiAgent>","PS execution operation is starting.."));
                        SubutaiThread* subprocess = new SubutaiThread;
                        subprocess->getLogger().setLogLevel(logMain.getLogLevel());
                        command.setCommand("for i in `ps aux | grep '[s]h -c' | awk -F \" \" '{print $2}'`; do ps aux | grep `pgrep -P $i` | sed '/grep/d' ; done 2> /dev/null");
                        command.setWorkingDirectory("/");
                        subprocess->threadFunction(&messageQueue,&command,argv);
                        delete subprocess;
<<<<<<< HEAD
                    }
                    else if (command.getType() == "TERMINATE_REQUEST")
                    {
                    	if(isLocal)
                    	{

							logMain.writeLog(7, logMain.setLogData("<SubutaiAgent>","Termination request ID:",toString(command.getPid())));
							logMain.writeLog(7, logMain.setLogData("<SubutaiAgent>","Killing given PID.."));
							if (command.getPid() > 0)
							{
								int retstatus = kill(command.getPid(),SIGKILL);
								if (retstatus == 0) //termination is successfully done
								{
									string resp = response.createTerminateMessage(environment.getAgentUuidValue(),
											command.getRequestSequenceNumber(),command.getTaskUuid(), command.getPid(), retstatus);
									cout << "msg: " << resp << endl;
									connection->sendMessage(resp);
									logMain.writeLog(7, logMain.setLogData("<SubutaiAgent>","Terminate success Response:", resp));
								}
								else if (retstatus == -1) //termination is failed
								{ // ERROR FIELD NEEDS TO BE FILLED
									string resp = response.createTerminateMessage(environment.getAgentUuidValue(),
											command.getRequestSequenceNumber(),command.getTaskUuid(), command.getPid(), retstatus);

									cout << "err: " << resp << endl;
									connection->sendMessage(resp);
									logMain.writeLog(7, logMain.setLogData("<SubutaiAgent>", "Terminate Fail Response! Received PID:", toString(command.getPid())));
								}
							}
							else
							{
								logMain.writeLog(6, logMain.setLogData("<SubutaiAgent>", "Irrelevant Terminate Request"));
							}
                    	}
                    	else
                    	{


                    		logMain.writeLog(7, logMain.setLogData("<SubutaiAgent>","Termination request ID:",toString(command.getPid())));
                    		logMain.writeLog(7, logMain.setLogData("<SubutaiAgent>","Killing given PID on LXC.."));
                    		if (command.getPid() > 0)
                    		{
                    			vector<string> arg_set;
                    			arg_set.push_back("-9");
                    			arg_set.push_back(toString(command.getPid()));

                    			command.setProgram("/bin/kill");
                    			command.setArguments(arg_set);

                    			ExecutionResult execResult = target_container->RunCommand(&command);
                    			int retstatus  = execResult.exit_code;

                    			if (retstatus == 0) //termination is successfully done
                    			{
                    				string resp = response.createTerminateMessage(target_container->getContainerIdValue(),
                    								command.getRequestSequenceNumber(),command.getTaskUuid(), command.getPid(), retstatus);
                    				cout << "msg: " << resp << endl;
                    				connection->sendMessage(resp);
                    				logMain.writeLog(7, logMain.setLogData("<SubutaiAgent>","Terminate success Response:", resp));
                    			}
                    			else if (retstatus == -1) //termination is failed
                    			{
                    				string resp = response.createTerminateMessage(target_container->getContainerIdValue(),
                    				command.getRequestSequenceNumber(),command.getTaskUuid(), command.getPid(), retstatus);
                    				cout << "err: " << resp << endl;
                    				connection->sendMessage(resp);
                    				logMain.writeLog(7, logMain.setLogData("<SubutaiAgent>", "Terminate Fail Response! Received PID:", toString(command.getPid())));
                    			}
                    		}
                    		else
                    		{
                    			logMain.writeLog(6, logMain.setLogData("<SubutaiAgent>", "Irrelevant Terminate Request"));
                    		}
                    	}
                    }
                    else if (command.getType()=="INOTIFY_CREATE_REQUEST")
                    {
=======
                    } else if (command.getType() == "TERMINATE_REQUEST") {
                        logMain.writeLog(7, logMain.setLogData("<SubutaiAgent>", "Termination request ID:", toString(command.getPid())));
                        logMain.writeLog(7, logMain.setLogData("<SubutaiAgent>", "Killing given PID"));
                        if (command.getPid() > 0) {
                            int retstatus = kill(command.getPid(), SIGKILL);
                            if (retstatus == 0) { //termination is successfully done
                                string resp = response.createTerminateMessage(environment.getAgentUuidValue(),
                                        command.getRequestSequenceNumber(),command.getCommandId());
                                connection->sendMessage(resp);
                                logMain.writeLog(7, logMain.setLogData("<SubutaiAgent>","Terminate success Response:", resp));
                            } else if (retstatus == -1) { //termination is failed
                                string resp = response.createFailTerminateMessage(environment.getAgentUuidValue(),
                                        command.getRequestSequenceNumber(),command.getCommandId());
                                connection->sendMessage(resp);
                                logMain.writeLog(7, logMain.setLogData("<SubutaiAgent>", "Terminate Fail Response! Received PID:", toString(command.getPid())));
                            }
                        } else {
                            logMain.writeLog(6, logMain.setLogData("<SubutaiAgent>", "Irrelevant Terminate Request"));
                        }
                    } else if (command.getType() == "INOTIFY_CREATE_REQUEST") {
>>>>>>> 6eba3518
                        logMain.writeLog(6, logMain.setLogData("<SubutaiAgent>","executing INOTIFY_REQUEST.."));
                        for (unsigned int i=0; i<command.getWatchArguments().size();i++) {
                            Watcher.addWatcher(command.getWatchArguments()[i]);
                            logMain.writeLog(6, logMain.setLogData("<SubutaiAgent>","adding Watcher: ",
                                        command.getWatchArguments()[i]));
                        }
                        Watcher.stats();
                        sendout = response.createInotifyShowMessage(environment.getAgentUuidValue(), response.getConfPoints());
                        connection->sendMessage(sendout);
                        Watcher.stats();
                        logMain.writeLog(7, logMain.setLogData("<SubutaiAgent>", "Sending Inotify Show Message: ", sendout));
                    } else if (command.getType() == "INOTIFY_REMOVE_REQUEST") {
                        logMain.writeLog(6, logMain.setLogData("<SubutaiAgent>", "executing INOTIFY_CANCEL_REQUEST.."));
                        for (unsigned int i = 0; i < command.getWatchArguments().size(); i++) {
                            Watcher.eraseWatcher(command.getWatchArguments()[i]);
                            logMain.writeLog(6, logMain.setLogData("<SubutaiAgent>", "Erasing Watcher: ",
                                        command.getWatchArguments()[i]));
                        }
                        Watcher.stats();
                        sendout = response.createInotifyShowMessage(environment.getAgentUuidValue(), response.getConfPoints());
                        connection->sendMessage(sendout);
                        Watcher.stats();
                        logMain.writeLog(7, logMain.setLogData("<SubutaiAgent>", "Sending Inotify Show Message: ", sendout));
                    } else if (command.getType() == "INOTIFY_LIST_REQUEST") {
                        logMain.writeLog(6, logMain.setLogData("<SubutaiAgent>", "executing INOTIFY_SHOW_REQUEST.."));
                        Watcher.stats();
                        sendout = response.createInotifyShowMessage(environment.getAgentUuidValue(),response.getConfPoints());
                        connection->sendMessage(sendout);
                        Watcher.stats();
                        logMain.writeLog(7, logMain.setLogData("<SubutaiAgent>", "Sending Inotify Show Message: ", sendout));
                    }
                } else {
                    logMain.writeLog(3, logMain.setLogData("<SubutaiAgent>","Failed to parsing JSON String: ", input));
                    if (input.size() >= 10000) {
                        connection->sendMessage(response.createResponseMessage(environment.getAgentUuidValue(), 9999999,
                                    command.getRequestSequenceNumber(), 1,
                                    "Request Size is greater than Maximum Size", "", command.getCommandId()));
                        connection->sendMessage(response.createExitMessage(environment.getAgentUuidValue(), 9999999,
                                    command.getRequestSequenceNumber(), 2,
                                    command.getCommandId(), 1));
                    } else {
                        connection->sendMessage(response.createResponseMessage(environment.getAgentUuidValue(),9999999,
                                    command.getRequestSequenceNumber(),1,
                                    "Request is not a valid JSON string","",command.getCommandId()));
                        connection->sendMessage(response.createExitMessage(environment.getAgentUuidValue(),9999999,
                                    command.getRequestSequenceNumber(),2,
                                    command.getCommandId(),1));
                    }
                }
            } else {
                if (currentProcess < ncores) {
                    ifstream file2("/etc/subutai-agent/commandQueue.txt");
                    if (file2.peek() != ifstream::traits_type::eof()) {
                        ofstream file3("/etc/subutai-agent/commandQueue2.txt");
                        input = "";
                        getline(file2, str2);
                        input = str2;
                        while(getline(file2, str2)) {
                            file3 << str2 << endl;
                        }
                        file3.close();
                        rename("/etc/subutai-agent/commandQueue2.txt", "/etc/subutai-agent/commandQueue.txt");
                        logMain.writeLog(6, logMain.setLogData("<SubutaiAgent>","Message Fetched from internal queue!"));
                        if (input != "\n" && command.deserialize(input)) {
                            logMain.writeLog(7, logMain.setLogData("<SubutaiAgent>","Execute operation is starting.."));
                            SubutaiThread* subprocess = new SubutaiThread;
                            subprocess->getLogger().setLogLevel(logMain.getLogLevel());
                            command.setUuid(environment.getAgentUuidValue()); /*command uuid should be set to agents uuid */
                            SubutaiContainer* target_container = cman.findContainerById(command.getUuid());
                            pidList.push_back(subprocess->threadFunction(&messageQueue, &command, argv, target_container));
                            currentProcess++;
                            delete subprocess;
                        } else {
                            cout << "error!" << endl;
                        }
                    }
                }
            }
        } catch(const std::exception& error) {
            logMain.writeLog(7, logMain.setLogData("<SubutaiAgent>","Exception is raised: ", error.what()));
            cout << error.what() << endl;
        }
    }
    close(STDIN_FILENO);
    close(STDOUT_FILENO);
    close(STDERR_FILENO);
    logMain.writeLog(7, logMain.setLogData("<SubutaiAgent>", "Subutai Agent is closing Successfully.."));
    logMain.closeLogFile();
    kill(getpid(), SIGKILL);
    mosqpp::lib_cleanup();
    return 0;
}<|MERGE_RESOLUTION|>--- conflicted
+++ resolved
@@ -272,8 +272,7 @@
     /*
      * sending registration message : For the new subutai agent arch. heartbeat will be used for registration.
      */
-<<<<<<< HEAD
-=======
+
 /*
     sendout = response.createRegistrationMessage(
             environment.getAgentUuidValue(), environment.getAgentMacAddressValue(),
@@ -284,7 +283,7 @@
 
     cman.registerAllContainers(connection);
 */
->>>>>>> 6eba3518
+
 
     logMain.writeLog(7, logMain.setLogData("<SubutaiAgent>","Shared Memory MessageQueue is initializing.."));
     message_queue messageQueue
@@ -299,8 +298,7 @@
     /* Change the file mode mask */
     umask(0);
 
-<<<<<<< HEAD
-=======
+
     /*
      * initializing timer settings
      *//*
@@ -316,7 +314,7 @@
           unsigned int count =                        1;
           unsigned int countQueue =                   1;
           */
->>>>>>> 6eba3518
+
     list<int> pidList;
     int ncores =                                -1;
     ncores =                                    sysconf(_SC_NPROCESSORS_CONF);
@@ -396,15 +394,6 @@
                     if (target_container) {
                         logMain.writeLog(3, logMain.setLogData("<SubutaiAgent>", "Container received a command to execute"));
                         isLocal = false;
-<<<<<<< HEAD
-                    }    
-                    if (command.getWatchArguments().size()!=0)
-                    {
-                        for (unsigned int i = 0; i < command.getWatchArguments().size(); i++)
-                            logMain.writeLog(7, logMain.setLogData("<SubutaiAgent>", "Command WatchArgs:", command.getWatchArguments()[i]));
-                    }
-
-=======
                     } else {
                         logMain.writeLog(3, logMain.setLogData("<SubutaiAgent>", "FAI received command to execute"));
                     } 
@@ -413,7 +402,7 @@
                             logMain.writeLog(7, logMain.setLogData("<SubutaiAgent>", "Request WatchArgs:", command.getWatchArguments()[i]));
                         }
                     }
->>>>>>> 6eba3518
+
                     if (command.getType() == "EXECUTE_REQUEST")	//execution request will be executed in other process.
                     {
                         logMain.writeLog(7, logMain.setLogData("<SubutaiAgent>","Received Message to internal currentProcess!"));
@@ -429,7 +418,7 @@
                         command.setWorkingDirectory("/");
                         subprocess->threadFunction(&messageQueue,&command,argv);
                         delete subprocess;
-<<<<<<< HEAD
+
                     }
                     else if (command.getType() == "TERMINATE_REQUEST")
                     {
@@ -444,7 +433,7 @@
 								if (retstatus == 0) //termination is successfully done
 								{
 									string resp = response.createTerminateMessage(environment.getAgentUuidValue(),
-											command.getRequestSequenceNumber(),command.getTaskUuid(), command.getPid(), retstatus);
+											command.getRequestSequenceNumber(),command.getCommandId(), command.getPid(), retstatus);
 									cout << "msg: " << resp << endl;
 									connection->sendMessage(resp);
 									logMain.writeLog(7, logMain.setLogData("<SubutaiAgent>","Terminate success Response:", resp));
@@ -452,7 +441,7 @@
 								else if (retstatus == -1) //termination is failed
 								{ // ERROR FIELD NEEDS TO BE FILLED
 									string resp = response.createTerminateMessage(environment.getAgentUuidValue(),
-											command.getRequestSequenceNumber(),command.getTaskUuid(), command.getPid(), retstatus);
+											command.getRequestSequenceNumber(),command.getCommandId(), command.getPid(), retstatus);
 
 									cout << "err: " << resp << endl;
 									connection->sendMessage(resp);
@@ -476,7 +465,7 @@
                     			arg_set.push_back("-9");
                     			arg_set.push_back(toString(command.getPid()));
 
-                    			command.setProgram("/bin/kill");
+                    			command.setCommand("/bin/kill");
                     			command.setArguments(arg_set);
 
                     			ExecutionResult execResult = target_container->RunCommand(&command);
@@ -485,7 +474,7 @@
                     			if (retstatus == 0) //termination is successfully done
                     			{
                     				string resp = response.createTerminateMessage(target_container->getContainerIdValue(),
-                    								command.getRequestSequenceNumber(),command.getTaskUuid(), command.getPid(), retstatus);
+                    								command.getRequestSequenceNumber(),command.getCommandId(), command.getPid(), retstatus);
                     				cout << "msg: " << resp << endl;
                     				connection->sendMessage(resp);
                     				logMain.writeLog(7, logMain.setLogData("<SubutaiAgent>","Terminate success Response:", resp));
@@ -493,7 +482,7 @@
                     			else if (retstatus == -1) //termination is failed
                     			{
                     				string resp = response.createTerminateMessage(target_container->getContainerIdValue(),
-                    				command.getRequestSequenceNumber(),command.getTaskUuid(), command.getPid(), retstatus);
+                    				command.getRequestSequenceNumber(),command.getCommandId(), command.getPid(), retstatus);
                     				cout << "err: " << resp << endl;
                     				connection->sendMessage(resp);
                     				logMain.writeLog(7, logMain.setLogData("<SubutaiAgent>", "Terminate Fail Response! Received PID:", toString(command.getPid())));
@@ -507,28 +496,7 @@
                     }
                     else if (command.getType()=="INOTIFY_CREATE_REQUEST")
                     {
-=======
-                    } else if (command.getType() == "TERMINATE_REQUEST") {
-                        logMain.writeLog(7, logMain.setLogData("<SubutaiAgent>", "Termination request ID:", toString(command.getPid())));
-                        logMain.writeLog(7, logMain.setLogData("<SubutaiAgent>", "Killing given PID"));
-                        if (command.getPid() > 0) {
-                            int retstatus = kill(command.getPid(), SIGKILL);
-                            if (retstatus == 0) { //termination is successfully done
-                                string resp = response.createTerminateMessage(environment.getAgentUuidValue(),
-                                        command.getRequestSequenceNumber(),command.getCommandId());
-                                connection->sendMessage(resp);
-                                logMain.writeLog(7, logMain.setLogData("<SubutaiAgent>","Terminate success Response:", resp));
-                            } else if (retstatus == -1) { //termination is failed
-                                string resp = response.createFailTerminateMessage(environment.getAgentUuidValue(),
-                                        command.getRequestSequenceNumber(),command.getCommandId());
-                                connection->sendMessage(resp);
-                                logMain.writeLog(7, logMain.setLogData("<SubutaiAgent>", "Terminate Fail Response! Received PID:", toString(command.getPid())));
-                            }
-                        } else {
-                            logMain.writeLog(6, logMain.setLogData("<SubutaiAgent>", "Irrelevant Terminate Request"));
-                        }
-                    } else if (command.getType() == "INOTIFY_CREATE_REQUEST") {
->>>>>>> 6eba3518
+
                         logMain.writeLog(6, logMain.setLogData("<SubutaiAgent>","executing INOTIFY_REQUEST.."));
                         for (unsigned int i=0; i<command.getWatchArguments().size();i++) {
                             Watcher.addWatcher(command.getWatchArguments()[i]);
