--- conflicted
+++ resolved
@@ -147,10 +147,7 @@
     while( true )
     {
         // do background task, i.e.:
-<<<<<<< HEAD
-=======
         cout << "updating container" << endl;
->>>>>>> a1dd5ab8
         container_manager->updateContainerLists();
         usleep(40000000) ;
     }
@@ -234,10 +231,6 @@
     //updateContainerInfosPeriodically(&cman);
     cman.write();
 
-<<<<<<< HEAD
-=======
-
->>>>>>> a1dd5ab8
     /*
      * Opening MQTT Connection
      */
