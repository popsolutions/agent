--- conflicted
+++ resolved
@@ -311,7 +311,6 @@
  */
 bool SubutaiContainer::getContainerIpAddress()
 {
-<<<<<<< HEAD
     if (this->status != RUNNING) return false;
     ipAddress.clear();
     char** interfaces = this->container->get_interfaces(this->container);
@@ -322,37 +321,6 @@
         while (ips[j]) {
             ipAddress.push_back(ips[j]);
             j++;
-=======
-    if(this-> status != RUNNING) return false;
-    try
-    {
-        ipAddress.clear();
-
-        vector<string> args ;
-        string config = RunProgram("ifconfig", args);
-
-    	ofstream file("/tmp/ipaddress.txt");
-    	file << config;
-    	file.close();
-
-
-        FILE * fp = fopen("/tmp/ipaddress.txt", "r");
-        if (fp)
-        {
-            char *p=NULL, *e; size_t n;
-            while ((getline(&p, &n, fp) > 0) && p)
-            {
-                if ((p = strstr(p, "inet addr:")))
-                {
-                    p+=10;
-                    if ((e = strchr(p, ' ')))
-                    {
-                        *e='\0';
-                        ipAddress.push_back(p);
-                    }
-                }
-            }
->>>>>>> a1dd5ab8
         }
         i++;
     }
@@ -441,12 +409,7 @@
 bool SubutaiContainer::checkCWD(string cwd) {
     vector<string> params;
     params.push_back(cwd);
-<<<<<<< HEAD
     ExecutionResult result = RunProgram("/bin/cd", params, true, LXC_ATTACH_OPTIONS_DEFAULT);    
-=======
-
-    ExecutionResult result = RunProgram("/bin/cd", params, true);    
->>>>>>> a1dd5ab8
     if (result.exit_code == 0) 
         return true;
     else
