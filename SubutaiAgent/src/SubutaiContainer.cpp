--- conflicted
+++ resolved
@@ -164,20 +164,8 @@
  */
 bool SubutaiContainer::getContainerId()
 {
-<<<<<<< HEAD
-    if (this->status != RUNNING) return false;
-=======
->>>>>>> bb23db04
     try
-    {/*
-        vector<string> args;
-        args.push_back("/etc/subutai-agent/uuid.txt");
-<<<<<<< HEAD
-        this->id = RunProgram("/bin/cat", args);
-        if (this->id.empty()) {		//if uuid is null or not reading successfully
-=======
-        this-> id = RunProgram("/bin/cat", args);
-        */
+    {
     	string uuidFile = "/var/lib/lxc/" + this->hostname + "/rootfs/etc/subutai-agent/uuid.txt";
     	ifstream file(uuidFile.c_str());	//opening uuid.txt
     	getline(file,this->id);
@@ -185,28 +173,15 @@
 
         if (this->id.empty())		//if uuid is null or not reading successfully
         {
->>>>>>> bb23db04
             boost::uuids::random_generator gen;
             boost::uuids::uuid u = gen();
             const std::string tmp = boost::lexical_cast<std::string>(u);
             this->id = tmp;
-            /*
-            args.clear();
-            args.push_back(this->id);
-            args.push_back(">");
-            args.push_back("/etc/subutai-agent/uuid.txt");
-<<<<<<< HEAD
-            this->id = RunProgram("/bin/echo", args);
-            containerLogger->writeLog(1, containerLogger->setLogData("<SubutaiAgent>", "Container UUID: ", this->id));
-=======
-            this-> id = RunProgram("/bin/echo", args);
-            */
             ofstream file(uuidFile.c_str());
             file << this->id;
             file.close();
 
             containerLogger->writeLog(1,containerLogger->setLogData("<SubutaiAgent>","Subutai Agent UUID: ",this->id));
->>>>>>> bb23db04
             return false;
         }
         return true;
@@ -243,14 +218,9 @@
  */
 bool SubutaiContainer::getContainerHostname()
 {
-<<<<<<< HEAD
-    if (this->status != RUNNING) return false;
-    try {
-=======
     if(this-> status != RUNNING || !this->hostname.empty()) return false;
     try
     {
->>>>>>> bb23db04
         vector<string> args;
         args.push_back("/etc/hostname");
         this->hostname = RunProgram("/bin/cat", args);
@@ -414,6 +384,7 @@
 
 ExecutionResult SubutaiContainer::RunCommand(SubutaiCommand* command) 
 {
+    cout << "RUN COMMAND REQUEST!!!!!!!!!!!" << endl;
     lxc_attach_options_t opts = LXC_ATTACH_OPTIONS_DEFAULT;
     if (command->getWorkingDirectory() != "" && checkCWD(command->getWorkingDirectory())) {
         opts.initial_cwd = const_cast<char*>(command->getWorkingDirectory().c_str());
@@ -501,6 +472,16 @@
     return -1;
 }
 
+void SubutaiContainer::PutToFile(string filename, string text) {
+    vector<string> args;
+    args.push_back("-c");
+    args.push_back("'/bin/echo");
+    args.push_back(text);
+    args.push_back(">");
+    args.push_back(filename);
+    RunProgram("/bin/bash", args);
+}
+
 string SubutaiContainer::findFullProgramPath(string program_name) 
 {
     vector<string> args;
@@ -514,14 +495,14 @@
     vector<string> result;
     size_t p = 0;
     size_t n = 0;
-    while ((n = command->getProgram().find_first_of(" ", p)) != string::npos) {
+    while ((n = command->getCommand().find_first_of(" ", p)) != string::npos) {
         if (n - p != 0) {
-            result.push_back(command->getProgram().substr(p, n - p));
+            result.push_back(command->getCommand().substr(p, n - p));
         }
         p = n + 1;
     } 
-    if (p < command->getProgram().size()) {
-        result.push_back(command->getProgram().substr(p));
+    if (p < command->getCommand().size()) {
+        result.push_back(command->getCommand().substr(p));
     }
     return result;
 }