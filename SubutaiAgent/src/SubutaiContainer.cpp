--- conflicted
+++ resolved
@@ -278,15 +278,10 @@
         string config = RunProgram("/bin/cat", args);
         if (config.empty()) //file exist
         {
-<<<<<<< HEAD
         	ofstream file("/tmp/config.txt");
         	file << config;
         	file.close();
-=======
-            ofstream file("/tmp/subutai/config.txt");
-            file << config;
-            file.close();
->>>>>>> 2319466f
+
             boost::property_tree::ptree pt;
             boost::property_tree::ini_parser::read_ini("/tmp/config.txt", pt);
             parentHostname =  pt.get<std::string>("Subutai-Agent.subutai_parent_hostname");
@@ -324,15 +319,10 @@
         vector<string> args ;
         string config = RunProgram("ifconfig", args);
 
-<<<<<<< HEAD
     	ofstream file("/tmp/ipaddress.txt");
     	file << config;
     	file.close();
-=======
-        ofstream file("/tmp/subutai/ipaddress.txt");
-        file << config;
-        file.close();
->>>>>>> 2319466f
+
 
         FILE * fp = fopen("/tmp/ipaddress.txt", "r");
         if (fp)
@@ -443,14 +433,9 @@
 bool SubutaiContainer::checkCWD(string cwd) {
     vector<string> params;
     params.push_back(cwd);
-<<<<<<< HEAD
-    ExecutionResult result;
-    result.exit_code = RunProgram("/bin/cd", params);
-    if (result.exit_code == "0")
-=======
+
     ExecutionResult result = RunProgram("/bin/cd", params, true);    
     if (result.exit_code == 0) 
->>>>>>> 2319466f
         return true;
     else
         return false;
