--- conflicted
+++ resolved
@@ -128,7 +128,6 @@
 
 bool SubutaiTimer::checkHeartBeatTimer(SubutaiCommand command)
 {
-<<<<<<< HEAD
 	if (checkExecutionTimeout(&startsec,&overflag,&exectimeout,&count)) //checking Default Timeout
 	{
 		sendHeartBeat();
@@ -138,38 +137,6 @@
 	    overflag =      false;
 	    exectimeout =   30;
 	    count =         1;
-=======
-    if (checkExecutionTimeout(&startsec,&overflag,&exectimeout,&count)) //checking Default Timeout
-    {
-        //timeout occured!!
-        response->clear();
-
-        /*
-         * Refresh new agent ip address set for each heartbeat message
-         */
-        environment->getAgentIpAddress();
-        containerManager->updateContainerLists();
-
-        response->setIps(environment->getAgentIpValue());
-        response->setHostname(environment->getAgentHostnameValue());
-        response->setMacAddress(environment->getAgentMacAddressValue());
-        string resp = response->createHeartBeatMessage(environment->getAgentUuidValue(),
-                command.getRequestSequenceNumber(),
-                environment->getAgentEnvironmentIdValue(),
-                environment->getAgentMacAddressValue(),
-                environment->getAgentHostnameValue(),
-                environment->getAgentParentHostnameValue(),
-                command.getSource(),
-                command.getTaskUuid());
-        connection->sendMessage(resp);
-
-        logMain.writeLog(7, logMain.setLogData("<SubutaiAgent>", "HeartBeat Response:", resp));
-        start =         boost::posix_time::second_clock::local_time();	//Reset Default Timeout value
-        startsec =      start.time_of_day().seconds();
-        overflag =      false;
-        exectimeout =   175;
-        count =         1;
->>>>>>> 9a74aa4b
 
         return true;
     }
@@ -178,7 +145,6 @@
 
 bool SubutaiTimer::checkCommandQueueInfoTimer(SubutaiCommand command)
 {
-<<<<<<< HEAD
 	 if (checkExecutionTimeout(&startsecQueue,&overflagQueue,&queuetimeout,&countQueue))
 	 {   //checking IN_QUEUE Default Timeout
 	     //timeout occured!!
@@ -215,37 +181,7 @@
 	     overflagQueue =         false;
 	     queuetimeout =          30;
 	     countQueue =            1;
-=======
-    if (checkExecutionTimeout(&startsecQueue,&overflagQueue,&queuetimeout,&countQueue))
-    {   //checking IN_QUEUE Default Timeout
-        //timeout occured!!
-        response->clear();
-        ifstream queueFile("/etc/subutai-agent/commandQueue.txt");
-        string queueElement;
-        if (queueFile.peek() != ifstream::traits_type::eof())
-        {
-            while(getline(queueFile, queueElement))
-            {
-                if (command.deserialize(queueElement))
-                {
-                    string resp = response->createInQueueMessage(environment->getAgentUuidValue(), command.getTaskUuid());
-                    connection->sendMessage(resp);
-                    logMain.writeLog(7, logMain.setLogData("<SubutaiAgent>", "IN_QUEUE Response:", resp));
-                }
-                else
-                {
-                    cout << "error!!" <<endl;
-                    logMain.writeLog(7, logMain.setLogData("<SubutaiAgent>", "Fetched Element:",queueElement));
-                }
-            }
-        }
-        queueFile.close();
-        startQueue =            boost::posix_time::second_clock::local_time();	//Reset Default Timeout values
-        startsecQueue  =        startQueue.time_of_day().seconds();
-        overflagQueue =         false;
-        queuetimeout =          30;
-        countQueue =            1;
->>>>>>> 9a74aa4b
+
 
         return true;
     }
