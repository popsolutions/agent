--- conflicted
+++ resolved
@@ -101,16 +101,10 @@
         string RunPsCommand();
         string findFullProgramPath(string );
         string RunProgram(string , vector<string>);
-<<<<<<< HEAD
         ExecutionResult RunCommand(SubutaiCommand*);
         ExecutionResult RunDaemon(SubutaiCommand* );
         ExecutionResult RunProgram(string , vector<string>, bool , lxc_attach_options_t opts = LXC_ATTACH_OPTIONS_DEFAULT, bool captureOutput = true);
-=======
-        ExecutionResult RunCommand(SubutaiCommand* command);
-        ExecutionResult RunDaemon(SubutaiCommand* command);
-        ExecutionResult RunProgram(string , vector<string>, bool return_result, lxc_attach_options_t opts = LXC_ATTACH_OPTIONS_DEFAULT, bool captureOutput = true);
         bool hasSubCommand(SubutaiCommand* command);
->>>>>>> 74f20eee
     protected:
         vector<string> ExplodeCommandArguments(SubutaiCommand* command);
     private:
