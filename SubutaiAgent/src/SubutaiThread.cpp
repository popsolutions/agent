--- conflicted
+++ resolved
@@ -413,15 +413,9 @@
             *overflag = false;
         }
         if (*count >= *exectimeout) { //timeout
-<<<<<<< HEAD
-            this->getLogger().writeLog(4, this->getLogger().setLogData("<SubutaiThread::checkTimeout> " "Timeout Occured!!"));
-            this->getLogger().writeLog(7, this->getLogger().setLogData("<SubutaiThread::checkTimeout> " "count:",toString(*count)));
-            this->getLogger().writeLog(7, this->getLogger().setLogData("<SubutaiThread::checkTimeout> " "exectimeout:",toString(*exectimeout)));
-=======
             this->getLogger().writeLog(4,this->getLogger().setLogData("<SubutaiThread::checkTimeout> " "Timeout Occured!!"));
             this->getLogger().writeLog(7, this->getLogger().setLogData("<SubutaiThread::checkTimeout> " "count:",helper.toString(*count)));
             this->getLogger().writeLog(7, this->getLogger().setLogData("<SubutaiThread::checkTimeout> " "exectimeout:",helper.toString(*exectimeout)));
->>>>>>> fcdbeda6
             return true;	//timeout occured now
         } else {
             this->getLogger().writeLog(7, this->getLogger().setLogData("<SubutaiThread::checkTimeout> " "count:",helper.toString(*count)));
@@ -446,11 +440,7 @@
     int status;
     this->setPpid(newpid);
     pid_t result = waitpid(newpid, &status, WNOHANG);
-<<<<<<< HEAD
-    this->getLogger().writeLog(6, this->getLogger().setLogData("<SubutaiThread::optionReadSend> " "Find pid start", "current pid:", toString(newpid)));
-=======
     this->getLogger().writeLog(6, this->getLogger().setLogData("<SubutaiThread::optionReadSend> " "Find pid start","current pid:",helper.toString(newpid)));
->>>>>>> fcdbeda6
     while ((result = waitpid(newpid, &status, WNOHANG)) == 0) {
         string cmd;
         cmd = "pgrep -P " + helper.toString(newpid);
@@ -667,13 +657,6 @@
                 this->getResponsecount(),"","",command->getCommandId());
         while (!messageQueue->try_send(message.data(), message.size(), 0));
         this->getLogger().writeLog(7, this->getLogger().setLogData("<SubutaiThread::optionReadSend> " "Process Last Message",message));
-<<<<<<< HEAD
-        if (this->getPpid()) {
-            this->getLogger().writeLog(7, logger.setLogData("<SubutaiThread::optionReadSend> " "Process will be killed.","pid:",toString(this->getPpid())));
-            kill(this->getPpid(), SIGKILL); //killing the process after timeout
-        } else {
-            this->getLogger().writeLog(6, this->getLogger().setLogData("<SubutaiThread::optionReadSend> " "Process pid is not valid.","pid:",toString(this->getPpid())));
-=======
         if (this->getPpid())
         {
             this->getLogger().writeLog(7, logger.setLogData("<SubutaiThread::optionReadSend> " "Process will be killed.","pid:",helper.toString(this->getPpid())));
@@ -682,7 +665,6 @@
         else
         {
             this->getLogger().writeLog(6, this->getLogger().setLogData("<SubutaiThread::optionReadSend> " "Process pid is not valid.","pid:",helper.toString(this->getPpid())));
->>>>>>> fcdbeda6
         }
     }
 
