/**
 *    Licensed under the Apache License, Version 2.0 (the "License");
 *    you may not use this file except in compliance with the License.
 *    You may obtain a copy of the License at
 *
 *    http://www.apache.org/licenses/LICENSE-2.0
 *
 *    Unless required by applicable law or agreed to in writing, software
 *    distributed under the License is distributed on an "AS IS" BASIS,
 *    WITHOUT WARRANTIES OR CONDITIONS OF ANY KIND, either express or implied.
 *    See the License for the specific language governing permissions and
 *    limitations under the License.
 *
 *    @copyright 2014 Safehaus.org
 */
#include "SubutaiResponsePack.h"

/**
 *  \details   Default constructor of the SubutaiResponsePack class.
 */
SubutaiResponsePack::SubutaiResponsePack()
{
}

/**
 *  \details   Default destructor of the SubutaiResponsePack class.
 */
SubutaiResponsePack::~SubutaiResponsePack()
{
	// TODO Auto-generated destructor stub
}

/**
 *  \details   This method creates default chunk message.
 */
string SubutaiResponsePack::createResponseMessage(string uuid,int pid,int requestSeqNum,int responseSeqNum,
		string error,string output,string taskuuid)
{
	clear();
	this->setType("EXECUTE_RESPONSE");			//creating Response chunk message
	this->setCommandId(taskuuid);
	this->setUuid(uuid);
	this->setRequestSequenceNumber(requestSeqNum);
	this->setResponseSequenceNumber(responseSeqNum);
	this->setStandardOutput(output);
	this->setStandardError(error);
	this->setPid(pid);
	this->serialize(sendout);
	return sendout;
}

/**
 *  \details   This method creates Exit done message.
 */
string SubutaiResponsePack::createExitMessage(string uuid,int pid,int requestSeqNum,int responseSeqNum,
		string taskuuid,int exitcode)	//Creating Exit message
{
	clear();
	this->setType("EXECUTE_RESPONSE_DONE");
	this->setCommandId(taskuuid);
	this->setUuid(uuid);
	this->setPid(pid);
	this->setRequestSequenceNumber(requestSeqNum);
	this->setResponseSequenceNumber(responseSeqNum);
	this->setExitCode(exitcode);
	this->serializeDone(sendout);
	return sendout;
}

/**
 *  \details   This method creates Registration message.
 */
string SubutaiResponsePack::createRegistrationMessage(string uuid, string macaddress, string hostname, string parenthostname
		,string environmentID ,vector<string> ips)
{
	this->setType("REGISTRATION_REQUEST");
	this->setIps(ips);
	this->setMacAddress(macaddress);
	this->setHostname(hostname);
	this->setParentHostname(parenthostname);
	this->setUuid(uuid);
	this->serialize(sendout);
	return sendout;
}

/**
 *  \details   This method creates IN_QUEUE Message
 */
string SubutaiResponsePack::createInQueueMessage(string uuid,string taskuuid)	//Creating IN_QUEUE Message
{
	clear();
	this->setType("IN_QUEUE");
	this->setCommandId(taskuuid);
	this->setUuid(uuid);
	this->serialize(sendout);
	return sendout;
}

/**
 *  \details   This method creates HeartBeat message.
 *  {
   "response":

    {

        "type":"HEARTBEAT_TOPIC",

        "id":"56b0ac88-5140-4a32-8691-916d75d62f1c",

        "hostname":"resource_host",

        "ips":["10.10.10.13","172.16.11.89","127.0.0.1"],

        "macAddress":"08:00:27:f2:9b:aa",

        "containers":[

            {
                "hostname" : "container1",

                "id":"56b0ac88-5140-4a32-8691-916d75d62f1c",

                "ips":["10.10.10.12","127.0.0.1"],

                "status":"RUNNING"

            },

            {
                "hostname" : "container1",

                "id":"56b0ac88-5140-4a32-8691-916d75d62f1c",

                "ips":["10.10.10.14","127.0.0.1"],

                "status":"FROZEN"

            }
        ]
    }

}
 */
string SubutaiResponsePack::createHeartBeatMessage(string uuid,	string hostname,string macaddress)	//Creating HeartBeat Message
{
	clear();
	this->setType("HEARTBEAT");
	this->setUuid(uuid);
	this->setHostname(hostname);
	this->setMacAddress(macaddress);
	this->serialize(sendout);
	return sendout;
}

/**
 *  \details   This method creates  SuccessTermination message.
 *          "type":"TERMINATE_RESPONSE",

        "id":"56b0ac88-5140-4a32-8691-916d75d62f1c"

        "commandId":"c6cd5988-ceac-11e3-82b2-ebd389e743a3",

        "pid":1234,

        "exitCode" : 0
 */
<<<<<<< HEAD
string SubutaiResponsePack::createTerminateMessage(string uuid,int requestSeqNum,string taskuuid, int pid, int exitCode)	//Creating Terminate Message
{
	clear();
	this->setType("TERMINATE_RESPONSE");
	this->setExitCode(exitCode);
	this->setUuid(uuid);
	this->setRequestSequenceNumber(requestSeqNum);
	this->setResponseSequenceNumber(1);
	this->setTaskUuid(taskuuid);
	this->setPid(pid);
=======
string SubutaiResponsePack::createTerminateMessage(string uuid,int requestSeqNum,string taskuuid)	//Creating Terminate Message
{
	clear();
	this->setType("TERMINATE_RESPONSE_DONE");
	this->setExitCode(0);
	this->setUuid(uuid);
	this->setRequestSequenceNumber(requestSeqNum);
	this->setResponseSequenceNumber(1);
	this->setCommandId(taskuuid);
>>>>>>> 6eba3518
	this->serialize(sendout);
	return sendout;
}

/**
 *  \details   This method creates Fail Termination message.
<<<<<<< HEAD
 *
    									"type":"TERMINATE_RESPONSE",

										"id":"56b0ac88-5140-4a32-8691-916d75d62f1c"

										"commandId":"c6cd5988-ceac-11e3-82b2-ebd389e743a3",

										"pid":1234,

										"stdErr":"bash: line 0: kill: (1234) - No such process\n",

										"exitCode" : 1


string SubutaiResponsePack::createFailTerminateMessage(string uuid,int requestSeqNum,string taskuuid, int pid,const string& stderr)
{
	clear();
	this->setType("TERMINATE_RESPONSE");
=======
 */
string SubutaiResponsePack::createFailTerminateMessage(string uuid,int requestSeqNum,string taskuuid)
{
	clear();
	this->setType("TERMINATE_RESPONSE_FAILED");
>>>>>>> 6eba3518
	this->setExitCode(1);
	this->setUuid(uuid);
	this->setRequestSequenceNumber(requestSeqNum);
	this->setResponseSequenceNumber(1);
<<<<<<< HEAD
	this->setTaskUuid(taskuuid);
	this->setPid(pid);
	this->setStandardError(stderr);
=======
	this->setCommandId(taskuuid);
>>>>>>> 6eba3518
	this->serialize(sendout);
	return sendout;
}*/

/**
 *  \details   This method creates Timeout message.
 */
string SubutaiResponsePack::createTimeoutMessage(string uuid,int pid,int requestSeqNum,int responseSeqNum,
		string stdOut,string stdErr,string taskuuid)	//Creating Timeout Message
{
	clear();
	this->setType("EXECUTE_TIMEOUT");
	this->setCommandId(taskuuid);
	this->setPid(pid);
	this->setUuid(uuid);
	this->setRequestSequenceNumber(requestSeqNum);
	this->setResponseSequenceNumber(responseSeqNum);
	this->setStandardOutput(stdOut);
	this->setStandardError(stdErr);
	this->serialize(sendout);
	return sendout;
}

/**
 *  \details   This method creates Inotify response message.
 */
string SubutaiResponsePack::createInotifyMessage(string uuid ,string configPoint,string dateTime,string changeType)
{
	clear();
	this->setType("INOTIFY_ACTION_RESPONSE");
	this->setUuid(uuid);
	this->setconfigPoint(configPoint);
	this->setDateTime(dateTime);
	this->setChangeType(changeType);
	this->getConfPoints().clear();
	this->serialize(sendout);
	return sendout;
}

/**
 *  \details   This method creates Inotify showing all watcher message.
 */
string SubutaiResponsePack::createInotifyShowMessage(string uuid ,vector<string>  configPoint)
{
	clear();
	this->setType("INOTIFY_LIST_RESPONSE");
	this->setUuid(uuid);
	this->setConfPoints(configPoint);
	this->serialize(sendout);
	return sendout;
}<|MERGE_RESOLUTION|>--- conflicted
+++ resolved
@@ -164,7 +164,6 @@
 
         "exitCode" : 0
  */
-<<<<<<< HEAD
 string SubutaiResponsePack::createTerminateMessage(string uuid,int requestSeqNum,string taskuuid, int pid, int exitCode)	//Creating Terminate Message
 {
 	clear();
@@ -173,62 +172,42 @@
 	this->setUuid(uuid);
 	this->setRequestSequenceNumber(requestSeqNum);
 	this->setResponseSequenceNumber(1);
+	this->setCommandId(taskuuid);
+	this->setPid(pid);
+
+	this->serialize(sendout);
+	return sendout;
+}
+
+/**
+ *  \details   This method creates Fail Termination message.
+
+ *
+    									"type":"TERMINATE_RESPONSE",
+
+										"id":"56b0ac88-5140-4a32-8691-916d75d62f1c"
+
+										"commandId":"c6cd5988-ceac-11e3-82b2-ebd389e743a3",
+
+										"pid":1234,
+
+										"stdErr":"bash: line 0: kill: (1234) - No such process\n",
+
+										"exitCode" : 1
+
+
+string SubutaiResponsePack::createFailTerminateMessage(string uuid,int requestSeqNum,string taskuuid, int pid,const string& stderr)
+{
+	clear();
+	this->setType("TERMINATE_RESPONSE");
+
+	this->setExitCode(1);
+	this->setUuid(uuid);
+	this->setRequestSequenceNumber(requestSeqNum);
+	this->setResponseSequenceNumber(1);
 	this->setTaskUuid(taskuuid);
 	this->setPid(pid);
-=======
-string SubutaiResponsePack::createTerminateMessage(string uuid,int requestSeqNum,string taskuuid)	//Creating Terminate Message
-{
-	clear();
-	this->setType("TERMINATE_RESPONSE_DONE");
-	this->setExitCode(0);
-	this->setUuid(uuid);
-	this->setRequestSequenceNumber(requestSeqNum);
-	this->setResponseSequenceNumber(1);
-	this->setCommandId(taskuuid);
->>>>>>> 6eba3518
-	this->serialize(sendout);
-	return sendout;
-}
-
-/**
- *  \details   This method creates Fail Termination message.
-<<<<<<< HEAD
- *
-    									"type":"TERMINATE_RESPONSE",
-
-										"id":"56b0ac88-5140-4a32-8691-916d75d62f1c"
-
-										"commandId":"c6cd5988-ceac-11e3-82b2-ebd389e743a3",
-
-										"pid":1234,
-
-										"stdErr":"bash: line 0: kill: (1234) - No such process\n",
-
-										"exitCode" : 1
-
-
-string SubutaiResponsePack::createFailTerminateMessage(string uuid,int requestSeqNum,string taskuuid, int pid,const string& stderr)
-{
-	clear();
-	this->setType("TERMINATE_RESPONSE");
-=======
- */
-string SubutaiResponsePack::createFailTerminateMessage(string uuid,int requestSeqNum,string taskuuid)
-{
-	clear();
-	this->setType("TERMINATE_RESPONSE_FAILED");
->>>>>>> 6eba3518
-	this->setExitCode(1);
-	this->setUuid(uuid);
-	this->setRequestSequenceNumber(requestSeqNum);
-	this->setResponseSequenceNumber(1);
-<<<<<<< HEAD
-	this->setTaskUuid(taskuuid);
-	this->setPid(pid);
 	this->setStandardError(stderr);
-=======
-	this->setCommandId(taskuuid);
->>>>>>> 6eba3518
 	this->serialize(sendout);
 	return sendout;
 }*/
