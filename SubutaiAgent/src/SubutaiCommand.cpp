--- conflicted
+++ resolved
@@ -120,15 +120,12 @@
         {
             this->setWorkingDirectory(root["request"]["workingDirectory"].asString());		//initialize workingDirectory parameter if it is not null
         }
-<<<<<<< HEAD
         /* removed
-=======
->>>>>>> 6eba3518
+
         if(!root["request"]["requestSequenceNumber"].isNull())
         {
             this->setRequestSequenceNumber(root["request"]["requestSequenceNumber"].asInt()); //initialize requestSequenceNumber parameter if it is not null
         }
-<<<<<<< HEAD
         if(!root["request"]["stdOutPath"].isNull())
         {
             this->setStandardOutPath(root["request"]["stdOutPath"].asString());		//initialize standardOutpath parameter if it is not null
@@ -136,10 +133,14 @@
         if(!root["request"]["stdErrPath"].isNull())
         {
             this->setStandardErrPath(root["request"]["stdErrPath"].asString());		//initialize standardError parameter if it is not null
+        }
+        if(!root["request"]["source"].isNull())
+        {
+            setSource(root["request"]["source"].asString());		//initialize hostname parameter if it is not null
         }*/
         if(!root["request"]["command"].isNull())
         {
-            this->setProgram(root["request"]["command"].asString());		//initialize program parameter if it is not null
+            this->setCommand(root["request"]["command"].asString());		//initialize program parameter if it is not null
         }
         if(!root["request"]["runAs"].isNull())
         {
@@ -149,20 +150,6 @@
         {
             this->setTimeout(root["request"]["timeout"].asInt());		//initialize runAs parameter if it is not null
         }
-=======
-        if(!root["request"]["command"].isNull())
-        {
-            this->setCommand(root["request"]["command"].asString());		//initialize program parameter if it is not null
-        }
-        if(!root["request"]["runAs"].isNull())
-        {
-            setRunAs(root["request"]["runAs"].asString());		//initialize runAs parameter if it is not null
-        }
-        if(!root["request"]["timeout"].isNull())
-        {
-            this->setTimeout(root["request"]["timeout"].asInt());		//initialize runAs parameter if it is not null
-        }
->>>>>>> 6eba3518
         Json::Value::Members members = root["request"]["environment"].getMemberNames();		//get environment members
 
         for(unsigned int index=0; index < members.size(); index++)	//set Env path pairs
@@ -180,11 +167,7 @@
         }
         if(!root["request"]["commandId"].isNull())
         {
-<<<<<<< HEAD
-            setTaskUuid(root["request"]["commandId"].asString());		//initialize taskUuid parameter if it is not null
-=======
             setCommandId(root["request"]["commandId"].asString());		//initialize taskUuid parameter if it is not null
->>>>>>> 6eba3518
         }
         if(!root["request"]["hostname"].isNull())
         {
@@ -200,13 +183,9 @@
             arg =  root["request"]["ips"][index].asString();
             this->getIps().push_back(arg);
         }
-<<<<<<< HEAD
-        if(!root["request"]["source"].isNull())
-        {
-            setSource(root["request"]["source"].asString());		//initialize hostname parameter if it is not null
-        }
-=======
->>>>>>> 6eba3518
+
+
+
         string arg1;
         arg1.clear();
         watchArgs.clear();
