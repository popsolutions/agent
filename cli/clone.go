package cli

import (
	"net"
	"strings"

	"github.com/subutai-io/agent/db"
	"github.com/subutai-io/agent/lib/container"
	"github.com/subutai-io/agent/lib/gpg"
	"github.com/subutai-io/agent/log"
	"github.com/subutai-io/agent/agent/utils"
	"regexp"
)

var (
	templateNameNOwnerNVersionRx = regexp.MustCompile(`^(?P<name>[a-zA-Z0-9._-]+)[@:](?P<owner>[a-zA-Z0-9._-]+):(?P<version>\d+\.\d+\.\d+)$`)
	templateNameNOwnerRx         = regexp.MustCompile(`^(?P<name>[a-zA-Z0-9._-]+)[@:](?P<owner>[a-zA-Z0-9._-]+)$`)
	templateNameRx               = regexp.MustCompile(`^(?P<name>[a-zA-Z0-9._-]+)$`)
)
// LxcClone function creates new `child` container from a Subutai `parent` template.
//
// If the specified template argument is not deployed in system, Subutai first tries to import it, and if import succeeds, it then continues to clone from the imported template image.
// By default, clone will use the NAT-ed network interface with IP address received from the Subutai DHCP server, but this behavior can be changed with command options described below.
//
// If `-i` option is defined, separate bridge interface will be created in specified VLAN and new container will receive static IP address.
// Option `-e` writes the environment ID string inside new container.
// Option `-t` is intended to check the origin of new container creation request during environment build.
// This is one of the security checks which makes sure that each container creation request is authorized by registered user.
//
// The clone options are not intended for manual use: unless you're confident about what you're doing. Use default clone format without additional options to create Subutai containers.
<<<<<<< HEAD
func LxcClone(parent, child, envID, addr, consoleSecret string) {
	child = utils.CleanTemplateName(child)
=======
func LxcClone(parent, child, envID, addr, consoleSecret, cdnToken string) {
	utils.VerifyLxcName(child)
>>>>>>> 901895f5

	if container.LxcInstanceExists(child) {
		log.Error("Container " + child + " already exists")
	}

	t := getTemplateInfo(parent)

	log.Debug("Parent template is " + t.Name + "@" + t.Owner + ":" + t.Version)

	meta := make(map[string]string)
	meta["parent"] = t.Name
	meta["parent.owner"] = t.Owner
	meta["parent.version"] = t.Version
	meta["parent.id"] = t.Id

	fullRef := strings.Join([]string{t.Name, t.Owner, t.Version}, ":")

	if !container.IsTemplate(fullRef) {
		LxcImport("id:"+t.Id, "")
	}

	log.Check(log.ErrorLevel, "Cloning the container", container.Clone(fullRef, child))

	gpg.GenerateKey(child)
	if len(consoleSecret) != 0 {
		gpg.ExchageAndEncrypt(child, consoleSecret)
	}

	if len(envID) != 0 {
		meta["environment"] = envID
	}

	if ip := strings.Fields(addr); len(ip) > 1 {
		meta["gw"] = addNetConf(child, addr)
		meta["ip"] = strings.Split(ip[0], "/")[0]
		meta["vlan"] = ip[1]
	}

	meta["uid"], _ = container.SetContainerUID(child)

	//Need to change it in parent templates
	container.SetDNS(child)
	//add subutai.template.owner & subutai.template.version
	container.CopyParentReference(child, t.Owner, t.Version)

	//Security matters workaround. Need to change it in parent templates
	container.DisableSSHPwd(child)

	LxcStart(child)

	meta["interface"] = container.GetProperty(child, "lxc.network.veth.pair")

	log.Check(log.ErrorLevel, "Writing container metadata to database", db.INSTANCE.ContainerAdd(child, meta))

	log.Info(child + " with ID " + gpg.GetFingerprint(child) + " successfully cloned")
}

// addNetConf adds network related configuration values to container config file
func addNetConf(name, addr string) string {
	ipvlan := strings.Fields(addr)
	gateway := getEnvGw(ipvlan[1])
	if len(gateway) == 0 {
		ipaddr, network, _ := net.ParseCIDR(ipvlan[0])
		gw := []byte(network.IP)
		ip := []byte(ipaddr.To4())
		gw[3] = gw[3] + 255 - ip[3]
		gateway = net.IP(gw).String()
	}

	container.SetContainerConf(name, [][]string{
		{"lxc.network.flags", "up"},
		{"lxc.network.ipv4", ipvlan[0]},
		{"lxc.network.ipv4.gateway", gateway},
		{"#vlan_id", ipvlan[1]},
	})
	container.SetStaticNet(name)

	return gateway
}

func getEnvGw(vlan string) (gw string) {

	list, _ := db.INSTANCE.ContainerByKey("vlan", vlan)

	if len(list) > 0 {
		meta, _ := db.INSTANCE.ContainerByName(list[0])
		gw = meta["gw"]
	}

	return
}<|MERGE_RESOLUTION|>--- conflicted
+++ resolved
@@ -28,13 +28,8 @@
 // This is one of the security checks which makes sure that each container creation request is authorized by registered user.
 //
 // The clone options are not intended for manual use: unless you're confident about what you're doing. Use default clone format without additional options to create Subutai containers.
-<<<<<<< HEAD
-func LxcClone(parent, child, envID, addr, consoleSecret string) {
-	child = utils.CleanTemplateName(child)
-=======
 func LxcClone(parent, child, envID, addr, consoleSecret, cdnToken string) {
 	utils.VerifyLxcName(child)
->>>>>>> 901895f5
 
 	if container.LxcInstanceExists(child) {
 		log.Error("Container " + child + " already exists")
