--- conflicted
+++ resolved
@@ -85,7 +85,7 @@
 	log.Debug("Template identified as " + t.Name + "@" + t.Owner + ":" + t.Version)
 }
 
-//TODO urlEncode the url
+//TODO urlEncode the kurjun URL
 func getTemplateInfoByName(t *Template, name string, owner string, version string) {
 	theUrl := config.CdnUrl + "/template?name=" + name
 
@@ -243,11 +243,7 @@
 				archiveExists = false
 			}
 		} else {
-<<<<<<< HEAD
-			log.Warn("Skipping file integrity verification for local import")
-=======
 			log.Warn("Skipping file integrity verification since --local flag was passed")
->>>>>>> 901895f5
 		}
 
 	} else {
