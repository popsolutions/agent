--- conflicted
+++ resolved
@@ -35,19 +35,11 @@
 // Configuration values for template metadata parameters can be overridden on export, like the recommended container size when the template is cloned using `-s` option.
 // The template's version can also specified on export so the import command can use it to request specific versions.
 
-<<<<<<< HEAD
 func LxcExport(name, newname, version, prefsize, token string, local bool) {
     //check new template name
     if newname != "" {
         utils.VerifyLxcName(newname)
     }
-=======
-func LxcExport(name, newname, version, prefsize, token, description string, local bool) {
-	//check new template name
-	if newname != "" {
-		utils.VerifyLxcName(newname)
-	}
->>>>>>> 2edab171
 
 	if !container.IsContainer(name) {
 		log.Error("Container " + name + " not found")
