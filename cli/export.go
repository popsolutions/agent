package cli

import (
	"io/ioutil"
	"os"
	"path/filepath"
	"runtime"

	"github.com/subutai-io/agent/config"
	"github.com/subutai-io/agent/lib/container"
	"github.com/subutai-io/agent/lib/fs"
	"github.com/subutai-io/agent/log"
	"github.com/subutai-io/agent/agent/utils"
	"strings"
	"path"
	"regexp"
	"encoding/json"
	"mime/multipart"
	"gopkg.in/cheggaaa/pb.v1"
	"io"
	"fmt"
	"net/http"
	"time"
	"sync"
)

var (
	allsizes  = []string{"tiny", "small", "medium", "large", "huge"}
	versionRx = regexp.MustCompile(`^\d+\.\d+\.\d+$`)
)

// LxcExport sub command prepares an archive from a template config.Agent.CacheDir
// This archive can be moved to another Subutai peer and deployed as ready-to-use template or uploaded to Subutai's global template repository to make it
// widely available for others to use.
// Configuration values for template metadata parameters can be overridden on export, like the recommended container size when the template is cloned using `-s` option.
// The template's version can also specified on export so the import command can use it to request specific versions.

<<<<<<< HEAD
func LxcExport(name, newname, version, prefsize, token string, local bool) {
=======
func LxcExport(name, newname, version, prefsize, token, description string, local bool) {
    //check new template name
    if newname != "" {
        utils.VerifyLxcName(newname)
    }
>>>>>>> 901895f5

	if !container.IsContainer(name) {
		log.Error("Container " + name + " not found")
	}

	if token == "" {
		log.Error("Missing CDN token")
	}

	version = strings.TrimSpace(version)

	if version != "" && !versionRx.MatchString(version) {
		log.Error("Version must be in form X.Y.Z")
	}

	owner := getOwner(token)

	wasRunning := false
	if container.State(name) == "RUNNING" {
		LxcStop(name)
		wasRunning = true
	}

	pSize := "tiny"
	for _, s := range allsizes {
		if prefsize == s {
			pSize = prefsize
		}
	}

	parent := container.GetProperty(name, "subutai.parent")
	parentOwner := container.GetProperty(name, "subutai.parent.owner")
	parentVersion := container.GetProperty(name, "subutai.parent.version")
	parentRef := strings.Join([]string{parent, parentOwner, parentVersion}, ":")

	if version == "" {
		version = parentVersion
	}

	//cleanup files
	cleanupFS(path.Join(config.Agent.LxcPrefix, name, "/var/log"), 0775)
	cleanupFS(path.Join(config.Agent.LxcPrefix, name, "/var/cache"), 0775)

	var dst string
	if newname != "" {
		dst = path.Join(config.Agent.CacheDir, newname+
			"-subutai-template_"+ version+ "_"+ runtime.GOARCH)
	} else {
		dst = path.Join(config.Agent.CacheDir, name+
			"-subutai-template_"+ version+ "_"+ runtime.GOARCH)
	}

	os.MkdirAll(dst, 0755)
	os.MkdirAll(dst+"/deltas", 0755)

	for _, vol := range fs.ChildDatasets {
		//remove old snapshot if any
		if fs.DatasetExists(name + "/" + vol + "@now") {
			fs.RemoveDataset(name+"/"+vol+"@now", false)
		}
		// snapshot each partition
		fs.CreateSnapshot(name + "/" + vol + "@now")

		// send incremental delta between parent and child to delta file
		fs.SendStream(parentRef+"/"+vol+"@now", name+"/"+vol+"@now", dst+"/deltas/"+vol+".delta")
	}

	//copy config files
	src := path.Join(config.Agent.LxcPrefix, name)
	fs.Copy(src+"/fstab", dst+"/fstab")
	fs.Copy(src+"/config", dst+"/config")

	//update template config
	templateConf := [][]string{
		//{"subutai.template", name},
		{"subutai.template.owner", owner},
		{"subutai.template.version", version},
		{"subutai.template.size", pSize},
		{"lxc.network.ipv4.gateway"},
		{"lxc.network.ipv4"},
		{"lxc.network.veth.pair"},
		{"lxc.network.hwaddr"},
		{"lxc.network.mtu"},
		{"#vlan_id"},
	}

	if newname != "" {
		templateConf = append(templateConf, []string{"subutai.template", newname})
		templateConf = append(templateConf, []string{"lxc.utsname", newname})
		templateConf = append(templateConf, []string{"lxc.rootfs", path.Join(config.Agent.LxcPrefix, newname, "rootfs")})
		templateConf = append(templateConf, []string{"lxc.mount.entry", path.Join(config.Agent.LxcPrefix, newname, "home") + " home none bind,rw 0 0"})
		templateConf = append(templateConf, []string{"lxc.mount.entry", path.Join(config.Agent.LxcPrefix, newname, "var") + " var none bind,rw 0 0"})
		templateConf = append(templateConf, []string{"lxc.mount.entry", path.Join(config.Agent.LxcPrefix, newname, "opt") + " opt none bind,rw 0 0"})

	} else {
		templateConf = append(templateConf, []string{"subutai.template", name})
	}

	updateTemplateConfig(dst+"/config", templateConf)

	//copy template icon if any
	if _, err := os.Stat(src + "/icon.png"); !os.IsNotExist(err) {
		fs.Copy(src+"/icon.png", dst+"/icon.png")
	}

	// check: write package list to packages
	if container.State(name) != "RUNNING" {
		LxcStart(name)
	}
	pkgCmdResult, _ := container.AttachExec(name, []string{"timeout", "60", "dpkg", "-l"})
	strCmdRes := strings.Join(pkgCmdResult, "\n")
	log.Check(log.FatalLevel, "Write packages",
		ioutil.WriteFile(dst+"/packages",
			[]byte(strCmdRes), 0755))

	//archive template contents
	templateArchive := dst + ".tar.gz"
	fs.Compress(dst, templateArchive)
	log.Check(log.FatalLevel, "Removing temporary file", os.RemoveAll(dst))
	log.Info(name + " exported to " + templateArchive)

	//generate template metadata
	var templateInfo = Template{}
	if newname != "" {
		templateInfo.Name = newname

	} else {
		templateInfo.Name = name
	}
	md5Sum, err := fs.Md5Sum(templateArchive)
	log.Check(log.WarnLevel, "Getting template md5sum", err)
	fSize, err := fs.FileSize(templateArchive)
	log.Check(log.WarnLevel, "Getting template size", err)
	templateInfo.Version = version
	templateInfo.Owner = owner
	templateInfo.MD5 = md5Sum
	templateInfo.Size = fSize
	templateInfo.Parent = parentRef
	templateInfo.PrefSize = pSize

	//upload to CDN
	if !local {
		if err := upload(templateArchive, token); err != nil {
			log.Error("Failed to upload template: " + err.Error())
		} else {
			//IMPORTANT: used by Console
			log.Info("Template uploaded")
		}
	} else {
		templateJson, _ := json.Marshal(templateInfo)
		log.Info("Template exported, " + string(templateJson))
	}

	if wasRunning {
		LxcStart(name)
	} else {
		LxcStop(name)
	}

}

func getOwner(token string) string {

<<<<<<< HEAD
	cdnUrl := config.CdnUrl + "/users/username?token=" + token
=======
	theUrl := config.CdnUrl + "/users/username?token=" + token
>>>>>>> 901895f5

	clnt := utils.GetClient(config.CDN.AllowInsecure, 30)

<<<<<<< HEAD
	response, err := utils.RetryGet(cdnUrl, clnt, 3)

	log.Check(log.ErrorLevel, "Getting owner, get: "+cdnUrl, err)
=======
	response, err := utils.RetryGet(theUrl, clnt, 3)

	log.Check(log.ErrorLevel, "Getting owner, get: "+theUrl, err)
>>>>>>> 901895f5
	defer utils.Close(response)

	if response.StatusCode != 200 {
		log.Error("Failed to get owner:  " + response.Status)
	}

	body, err := ioutil.ReadAll(response.Body)
	log.Check(log.ErrorLevel, "Reading owner ", err)
	owner := string(body)
	log.Debug("Owner is " + owner)

	return owner

}

func upload(template, token string) error {

	file, err := os.Open(template)
	if log.Check(log.DebugLevel, "Opening template for upload", err) {
		return err
	}
	defer file.Close()

	fStat, err := file.Stat()
	if log.Check(log.DebugLevel, "Getting template size", err) {
		return err
	}

	bar := pb.New64(fStat.Size()).SetUnits(pb.U_BYTES).SetRefreshRate(time.Millisecond * 10)
	bar.Start()
	defer bar.Finish()

	r, w := io.Pipe()
	mpw := multipart.NewWriter(w)
	wg := sync.WaitGroup{}
	wg.Add(1)

	//feed file in a routine
	go func() {
		var part io.Writer
		defer wg.Done()
		defer bar.Finish()
		defer file.Close()
		defer w.Close()

		if err = mpw.WriteField("token", token); err != nil {
			w.CloseWithError(err)
		}

		if part, err = mpw.CreateFormFile("file", fStat.Name()); err != nil {
			w.CloseWithError(err)
		}
		part = io.MultiWriter(part, bar)
		if _, err = io.Copy(part, file); err != nil {
			w.CloseWithError(err)
		}
		if err = mpw.Close(); err != nil {
			w.CloseWithError(err)
		}
	}()

	resp, err := http.Post(config.CdnUrl+"/uploadTemplate", mpw.FormDataContentType(), r)

	wg.Wait()

	if log.Check(log.DebugLevel, "Uploading template", err) {
		return err
	}
	defer utils.Close(resp)

	out, err := ioutil.ReadAll(resp.Body)

	if resp.StatusCode != http.StatusOK {
		return fmt.Errorf("HTTP status: %s; %s; %v", resp.Status, out, err)
	} else {
		log.Debug(string(out))
	}

	return nil
}

func updateTemplateConfig(path string, params [][]string) error {

	cfg := container.LxcConfig{}
	err := cfg.Load(path)
	if err != nil {
		return err
	}

	cfg.SetParams(params)

	return cfg.Save()
}

// clearFile writes an empty byte array to specified file
func clearFile(path string, f os.FileInfo, ignore error) error {
	if !f.IsDir() {
		ioutil.WriteFile(path, []byte{}, 0775)
	}
	return nil
}

// cleanupFS removes files in specified path
func cleanupFS(path string, perm os.FileMode) {
	if perm == 0000 {
		os.RemoveAll(path)
	} else {
		filepath.Walk(path, clearFile)
	}
}<|MERGE_RESOLUTION|>--- conflicted
+++ resolved
@@ -35,15 +35,11 @@
 // Configuration values for template metadata parameters can be overridden on export, like the recommended container size when the template is cloned using `-s` option.
 // The template's version can also specified on export so the import command can use it to request specific versions.
 
-<<<<<<< HEAD
 func LxcExport(name, newname, version, prefsize, token string, local bool) {
-=======
-func LxcExport(name, newname, version, prefsize, token, description string, local bool) {
     //check new template name
     if newname != "" {
         utils.VerifyLxcName(newname)
     }
->>>>>>> 901895f5
 
 	if !container.IsContainer(name) {
 		log.Error("Container " + name + " not found")
@@ -207,23 +203,13 @@
 
 func getOwner(token string) string {
 
-<<<<<<< HEAD
-	cdnUrl := config.CdnUrl + "/users/username?token=" + token
-=======
 	theUrl := config.CdnUrl + "/users/username?token=" + token
->>>>>>> 901895f5
 
 	clnt := utils.GetClient(config.CDN.AllowInsecure, 30)
 
-<<<<<<< HEAD
-	response, err := utils.RetryGet(cdnUrl, clnt, 3)
-
-	log.Check(log.ErrorLevel, "Getting owner, get: "+cdnUrl, err)
-=======
 	response, err := utils.RetryGet(theUrl, clnt, 3)
 
 	log.Check(log.ErrorLevel, "Getting owner, get: "+theUrl, err)
->>>>>>> 901895f5
 	defer utils.Close(response)
 
 	if response.StatusCode != 200 {
