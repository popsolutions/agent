--- conflicted
+++ resolved
@@ -287,7 +287,6 @@
 	}
 }
 
-<<<<<<< HEAD
 func GetDiskUsage(lxcName string) int {
 	usage, err := fs.DatasetDiskUsage(lxcName)
 	log.Check(log.ErrorLevel, "Checking disk usage", err)
@@ -299,47 +298,11 @@
 	log.Check(log.DebugLevel, "Getting hostname of the system", err)
 	return sysLoad(host)
 }
+//TODO add host parameter
 func GetFingerprint() string {
 	//os.Setenv("GNUPGHOME", config.Agent.GpgHome)
 	//defer os.Unsetenv("GNUPGHOME")
 	return gpg.GetFingerprint(config.Agent.GpgUser)
-=======
-// Info command's purposed is to display common system information, such as
-// external IP address to access the container host quotas, its CPU model, RAM size, etc. It's mainly used for internal SS needs.
-func Info(command, host string) {
-	if command == "ipaddr" {
-		fmt.Println(net.GetIp())
-		return
-	} else if command == "ports" {
-		for k := range usedPorts() {
-			fmt.Println(k)
-		}
-	} else if command == "os" {
-
-		fmt.Println(getOsName())
-	} else if command == "id" {
-		os.Setenv("GNUPGHOME", config.Agent.GpgHome)
-		defer os.Unsetenv("GNUPGHOME")
-		if len(host) == 0 {
-		    fmt.Println(gpg.GetFingerprint("rh@subutai.io"))
-		}else{
-		    fmt.Println(gpg.GetFingerprint(host))
-		}
-	} else if command == "du" {
-		usage, err := fs.DatasetDiskUsage(host)
-		log.Check(log.ErrorLevel, "Checking disk usage", err)
-		fmt.Println(usage)
-	} else if command == "quota" {
-		if len(host) == 0 {
-			log.Error("Usage: subutai info <quota|system> <hostname>")
-		}
-		fmt.Println(quota(host))
-	} else if command == "system" {
-		host, err := os.Hostname()
-		log.Check(log.DebugLevel, "Getting hostname of the system", err)
-		fmt.Println(sysLoad(host))
-	}
->>>>>>> 901895f5
 }
 
 func GetOsName() string {
