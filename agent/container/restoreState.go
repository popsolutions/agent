--- conflicted
+++ resolved
@@ -15,14 +15,8 @@
 	}
 }
 
-<<<<<<< HEAD
+
 func doRestore(){
-=======
-// StateRestore checks container state and starting or stopping containers if required.
-func StateRestore() {
-	compat()
-
->>>>>>> 901895f5
 	active := getRunningContainers()
 
 	for _, v := range active {
