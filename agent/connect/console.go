--- conflicted
+++ resolved
@@ -80,10 +80,7 @@
 func CheckRegisterWithConsole() {
 	for {
 
-<<<<<<< HEAD
 		//TODO if config.ManagementIP is wrong this line does not pass
-=======
->>>>>>> b1ac4b32
 		for !IsConsoleReady() {
 			time.Sleep(time.Second * 10)
 		}
