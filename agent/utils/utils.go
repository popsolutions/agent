// Package utils contains several function with different purposes which are needed by other packages
package utils

import (
	"crypto/rand"
	"crypto/rsa"
	"crypto/tls"
	"crypto/x509"
	"crypto/x509/pkix"
	"encoding/pem"
	"io/ioutil"
	"math/big"
	"net/http"
	"os"
	"strings"
	"time"

	"github.com/subutai-io/agent/config"
	"github.com/subutai-io/agent/log"
	"github.com/influxdata/influxdb/client/v2"
	"io"
	"regexp"
	"path"
<<<<<<< HEAD
	"strconv"
=======
	"net/url"
	"fmt"
>>>>>>> 901895f5
)

var (
	sslPath = path.Join(config.Agent.DataPrefix, "ssl")
)

// Iface describes network interfaces of the Resource Host.
type Iface struct {
	InterfaceName string `json:"interfaceName"`
	IP            string `json:"ip"`
}

// ---> InfluxDB
func InfluxDbClient() (clnt client.Client, err error) {
	return client.NewHTTPClient(client.HTTPConfig{
		Addr:               "https://" + path.Join(config.ManagementIP) + ":8086",
		Username:           config.Influxdb.User,
		Password:           config.Influxdb.Pass,
		Timeout:            time.Second * 60,
		InsecureSkipVerify: true,
	})
}

// <--- InfluxDb

func Close(resp *http.Response) {
	if resp.Body != nil {
		io.Copy(ioutil.Discard, resp.Body)
		resp.Body.Close()
	}
}

// PublicCert returns Public SSL certificate for Resource Host
func PublicCert() string {
	pemCerts, err := ioutil.ReadFile(path.Join(sslPath, "cert.pem"))
	if log.Check(log.WarnLevel, "Checking cert.pem file", err) {
		return ""
	}
	return string(pemCerts)
}

// InstanceType returns type of the Resource host: EC2 or LOCAL
func InstanceType() string {
	uuid, err := ioutil.ReadFile("/sys/hypervisor/uuid")
	if !log.Check(log.DebugLevel, "Checking if AWS ec2 by reading /sys/hypervisor/uuid", err) {
		if strings.HasPrefix(string(uuid), "ec2") {
			return "EC2"
		}
	}
	return "LOCAL"
}

// TLSConfig provides HTTP client for Bi-directional SSL connection with Management server.
func TLSConfig() *http.Client {
	tlsconfig := newTLSConfig()
	for tlsconfig == nil || len(tlsconfig.Certificates[0].Certificate) == 0 {
		time.Sleep(time.Second * 2)
		for PublicCert() == "" {
			x509generate()
		}
		tlsconfig = newTLSConfig()
	}

	transport := &http.Transport{
		TLSClientConfig: tlsconfig,
		IdleConnTimeout: time.Minute,
		MaxIdleConns:    10,
	}

	return &http.Client{Transport: transport, Timeout: time.Second * 30}
}

func x509generate() {
	hostname, err := os.Hostname()
	log.Check(log.DebugLevel, "Getting Resource Host hostname", err)
	host := []string{hostname}
	priv, err := rsa.GenerateKey(rand.Reader, 2048)
	if log.Check(log.WarnLevel, "Generating private key", err) {
		return
	}

	serialNumberLimit := new(big.Int).Lsh(big.NewInt(1), 128)
	serialNumber, err := rand.Int(rand.Reader, serialNumberLimit)
	if log.Check(log.WarnLevel, "Generating serial number", err) {
		return
	}

	var notBefore time.Time
	notBefore = time.Now()
	notAfter := notBefore.Add(3650 * 24 * time.Hour)
	template := x509.Certificate{
		SerialNumber:          serialNumber,
		Subject:               pkix.Name{Organization: []string{"Subutai Foundation"}},
		NotBefore:             notBefore,
		NotAfter:              notAfter,
		KeyUsage:              x509.KeyUsageKeyEncipherment | x509.KeyUsageDigitalSignature,
		ExtKeyUsage:           []x509.ExtKeyUsage{x509.ExtKeyUsageServerAuth},
		BasicConstraintsValid: true,
		DNSNames:              host,
	}

	derBytes, err := x509.CreateCertificate(rand.Reader, &template, &template, &priv.PublicKey, priv)
	if log.Check(log.WarnLevel, "Creating certificate", err) {
		return
	}

	log.Check(log.DebugLevel, "Creating directory for SSL certificates", os.MkdirAll(sslPath, 0700))

	certOut, err := os.Create(path.Join(sslPath, "cert.pem"))
	if log.Check(log.WarnLevel, "Opening cert.pem for writing", err) {
		return
	}
	err = pem.Encode(certOut, &pem.Block{Type: "CERTIFICATE", Bytes: derBytes})
	log.Check(log.DebugLevel, "Encoding certificate", err)
	log.Check(log.DebugLevel, "Closing certificate", certOut.Close())

	keyOut, err := os.OpenFile(path.Join(sslPath, "key.pem"), os.O_WRONLY|os.O_CREATE|os.O_TRUNC, 0600)
	if log.Check(log.WarnLevel, "Opening key.pem for writing", err) {
		return
	}
	err = pem.Encode(keyOut, &pem.Block{Type: "RSA PRIVATE KEY", Bytes: x509.MarshalPKCS1PrivateKey(priv)})
	log.Check(log.DebugLevel, "Encoding certificate key", err)
	log.Check(log.DebugLevel, "Closing certificate key", keyOut.Close())

}

func newTLSConfig() *tls.Config {

	clientCert, err := ioutil.ReadFile(path.Join(sslPath, "cert.pem"))
	if log.Check(log.WarnLevel, "Checking cert.pem file", err) {
		return nil
	}
	privateKey, err := ioutil.ReadFile(path.Join(sslPath, "key.pem"))
	if log.Check(log.WarnLevel, "Checking key.pem file", err) {
		return nil
	}

	cert, err := tls.X509KeyPair(clientCert, privateKey)
	if log.Check(log.WarnLevel, "Loading x509 keypair", err) {
		return nil
	}

	if len(cert.Certificate) != 0 {
		cert.Leaf, err = x509.ParseCertificate(cert.Certificate[0])
		if log.Check(log.WarnLevel, "Parsing client certificates", err) {
			return nil
		}
	}

	if config.Management.AllowInsecure {
		// Create tls.Config with desired tls properties
		return &tls.Config{
			ClientAuth:         tls.NoClientCert,
			ClientCAs:          nil,
			InsecureSkipVerify: true,
			Certificates:       []tls.Certificate{cert},
		}

	}
	return &tls.Config{ClientAuth: tls.NoClientCert, ClientCAs: nil, Certificates: []tls.Certificate{cert}}
}

//HTTP CLIENT

func GetClient(allowInsecure bool, timeoutSec int) *http.Client {
	tr := &http.Transport{TLSClientConfig: &tls.Config{InsecureSkipVerify: allowInsecure}}
	return &http.Client{Transport: tr, Timeout: time.Second * time.Duration(timeoutSec)}
}

func RetryGet(url string, clnt *http.Client, attempts int) (*http.Response, error) {
	var response *http.Response
	var err error
	var attempt = 0

	for response, err = clnt.Get(url); err != nil && attempt < attempts; response, err = clnt.Get(url) {
		attempt++
		time.Sleep(time.Duration(attempt*5) * time.Second)
	}

	return response, err
}

func CleanTemplateName(name string) string {
	reg, err := regexp.Compile("[^a-zA-Z0-9._-]")
	if err != nil {
		log.Fatal(err)
	}
	return reg.ReplaceAllString(name, "")
}

func VerifyLxcName(name string){
    /*
    The labels must follow the rules for ARPANET host names.  They must
    start with a letter, end with a letter or digit, and have as interior
    characters only letters, digits, and hyphen.  There are also some
    restrictions on the length.  Labels must be 63 characters or less.
    */

	hostnameRegex := regexp.MustCompile(`^[[:alpha:]][[:alnum:]\-]{0,61}[[:alnum:]]$`)

    if !hostnameRegex.MatchString(name) {
        log.Error(fmt.Sprintf("value '%s' does not match %s",
              			name, hostnameRegex.String()))
    }
}

func MatchRegexGroups(regEx *regexp.Regexp, url string) (paramsMap map[string]string) {

	match := regEx.FindStringSubmatch(url)

	paramsMap = make(map[string]string)
	for i, name := range regEx.SubexpNames() {
		if i > 0 && i <= len(match) {
			paramsMap[name] = match[i]
		}
	}
	return
}

<<<<<<< HEAD
func GetConsolePubKey() []byte {
	client := GetClient(config.Management.Allowinsecure, 5)
	resp, err := client.Get("https://" + path.Join(config.Management.Host) + ":" + config.Management.Port + config.Management.RestPublicKey)

	if err == nil {
		defer Close(resp)
	}

	if log.Check(log.WarnLevel, "Getting Console public Key", err) {
		return nil
	}

	if resp.StatusCode == 200 {
		if key, err := ioutil.ReadAll(resp.Body); err == nil {
			return key
		}
	}

	log.Warn("Failed to fetch Console public key. Status Code " + strconv.Itoa(resp.StatusCode))
	return nil
=======
func IsValidUrl(toTest string) bool {
	_, err := url.ParseRequestURI(toTest)
	if err != nil {
		return false
	} else {
		return true
	}
>>>>>>> 901895f5
}<|MERGE_RESOLUTION|>--- conflicted
+++ resolved
@@ -21,12 +21,9 @@
 	"io"
 	"regexp"
 	"path"
-<<<<<<< HEAD
-	"strconv"
-=======
 	"net/url"
 	"fmt"
->>>>>>> 901895f5
+	"strconv"
 )
 
 var (
@@ -246,9 +243,8 @@
 	return
 }
 
-<<<<<<< HEAD
 func GetConsolePubKey() []byte {
-	client := GetClient(config.Management.Allowinsecure, 5)
+	client := GetClient(config.Management.AllowInsecure, 30)
 	resp, err := client.Get("https://" + path.Join(config.Management.Host) + ":" + config.Management.Port + config.Management.RestPublicKey)
 
 	if err == nil {
@@ -267,7 +263,8 @@
 
 	log.Warn("Failed to fetch Console public key. Status Code " + strconv.Itoa(resp.StatusCode))
 	return nil
-=======
+}
+
 func IsValidUrl(toTest string) bool {
 	_, err := url.ParseRequestURI(toTest)
 	if err != nil {
@@ -275,5 +272,4 @@
 	} else {
 		return true
 	}
->>>>>>> 901895f5
 }